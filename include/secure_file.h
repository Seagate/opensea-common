--- conflicted
+++ resolved
@@ -20,8 +20,8 @@
 
 #include "code_attributes.h"
 #include "common_types.h"
+#include <stdarg.h>
 #include <stdio.h>
-#include <stdarg.h>
 
 #if defined(__cplusplus)
 extern "C"
@@ -104,9 +104,9 @@
 
     M_NODISCARD fileUniqueIDInfo* os_Get_File_Unique_Identifying_Information(FILE* file);
 
-    //outputError can be a null pointer. If not null, an error message will be allocated for you.
-    //it can be free'd by calling safe_free() on it when you are done with the error
-    M_NODISCARD bool os_Is_Directory_Secure(const char* fullpath, char **outputError);
+    // outputError can be a null pointer. If not null, an error message will be allocated for you.
+    // it can be free'd by calling safe_free() on it when you are done with the error
+    M_NODISCARD bool os_Is_Directory_Secure(const char* fullpath, char** outputError);
 
     // Most members of this strucuture match the stat structure. There are some
     // differences which is why we define it without that strucure. Main reason to
@@ -116,39 +116,21 @@
     // Windows dues to not have the same concepts as on Unix/Unix-like systems
     typedef struct sfileAttributes
     {
-<<<<<<< HEAD
-        dev_t    deviceID;
-        ino_t    inode;
-        mode_t   filemode;
-        nlink_t  numberOfLinks;
-        uid_t    userID;
-        gid_t    groupID;
-        dev_t    representedDeviceID;
-        offset_t filesize;
-        int64_t  fileLastAccessTime;  // milliseconds since Unix epoch (in Windows,
-                                      // converted from Windows file epoch to this value)
-        int64_t fileModificationTime; // milliseconds since Unix epoch (in Windows,
-                                      // converted from Windows file epoch to this
-                                      // value)
-        int64_t fileStatusChangeTime; // milliseconds since Unix epoch (in Windows,
-                                      // converted from Windows file epoch to this
-                                      // value)
-        // Windows only below here for Windows specific info that may differ from
-        // above
-=======
-        dev_t deviceID;
-        ino_t inode;
-        mode_t filemode;
-        nlink_t numberOfLinks;
-        uid_t userID;
-        gid_t groupID;
-        dev_t representedDeviceID;
+        dev_t       deviceID;
+        ino_t       inode;
+        mode_t      filemode;
+        nlink_t     numberOfLinks;
+        uid_t       userID;
+        gid_t       groupID;
+        dev_t       representedDeviceID;
         oscoffset_t filesize;
-        int64_t fileLastAccessTime;//milliseconds since Unix epoch (in Windows, converted from Windows file epoch to this value)
-        int64_t fileModificationTime;//milliseconds since Unix epoch (in Windows, converted from Windows file epoch to this value)
-        int64_t fileStatusChangeTime;//milliseconds since Unix epoch (in Windows, converted from Windows file epoch to this value)
-        //Windows only below here for Windows specific info that may differ from above
->>>>>>> 4c1992c8
+        int64_t fileLastAccessTime;   // milliseconds since Unix epoch (in Windows, converted from Windows file epoch to
+                                      // this value)
+        int64_t fileModificationTime; // milliseconds since Unix epoch (in Windows, converted from Windows file epoch to
+                                      // this value)
+        int64_t fileStatusChangeTime; // milliseconds since Unix epoch (in Windows, converted from Windows file epoch to
+                                      // this value)
+        // Windows only below here for Windows specific info that may differ from above
         uint32_t fileFlags;
         uint16_t securityControlFlags;
 #if defined(_WIN32)
@@ -258,7 +240,6 @@
     // matching close for the open.
     M_NODISCARD eSecureFileError secure_Close_File(secureFileInfo* fileInfo);
 
-<<<<<<< HEAD
     M_DECLARE_ENUM(eSecureFileRename, SEC_RENAME_DO_NOT_REPLACE_EXISTING, SEC_RENAME_REPLACE_EXISTING);
 
     // NOTE: This will convert the filename into a canonical path internally to
@@ -280,25 +261,9 @@
                                                    size_t                     elementsize,
                                                    size_t                     count,
                                                    size_t*                    numberwritten /*optional*/);
-    M_NODISCARD eSecureFileError secure_Seek_File(secureFileInfo* fileInfo, offset_t offset, int initialPosition);
-    M_NODISCARD eSecureFileError secure_Rewind_File(secureFileInfo* fileInfo);
-    M_NODISCARD offset_t         secure_Tell_File(secureFileInfo* fileInfo);
-=======
-    M_DECLARE_ENUM(eSecureFileRename,
-        SEC_RENAME_DO_NOT_REPLACE_EXISTING,
-        SEC_RENAME_REPLACE_EXISTING
-    );
-
-    //NOTE: This will convert the filename into a canonical path internally to ensure a valid path is provided.
-    //      Since the low-level APIs need a file name rather than FILE *, this takes the same kind of input.
-    //eSecureFileError secure_Rename_File_By_Name(const char* filename, eSecureFileRename renameInfo);
-
-    M_NODISCARD eSecureFileError secure_Read_File(secureFileInfo* M_RESTRICT fileInfo, void* M_RESTRICT buffer, size_t buffersize, size_t elementsize, size_t count, size_t* numberread/*optional*/);
-    M_NODISCARD eSecureFileError secure_Write_File(secureFileInfo* M_RESTRICT fileInfo, void* M_RESTRICT buffer, size_t buffersize, size_t elementsize, size_t count, size_t* numberwritten/*optional*/);
     M_NODISCARD eSecureFileError secure_Seek_File(secureFileInfo* fileInfo, oscoffset_t offset, int initialPosition);
     M_NODISCARD eSecureFileError secure_Rewind_File(secureFileInfo* fileInfo);
-    M_NODISCARD oscoffset_t secure_Tell_File(secureFileInfo* fileInfo);
->>>>>>> 4c1992c8
+    M_NODISCARD oscoffset_t      secure_Tell_File(secureFileInfo* fileInfo);
 
     // This function will unlink the file if it is still open, otherwise it will
     // remove it.
