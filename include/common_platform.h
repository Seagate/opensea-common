--- conflicted
+++ resolved
@@ -344,21 +344,20 @@
         uint16_t minorVersion;
     }HPUXVersionNumber;
 
-<<<<<<< HEAD
-    typedef struct _UEFIVersionNumber
-=======
     //https://en.wikipedia.org/wiki/VMware_ESXi#Versionshistory
     typedef struct _ESXiVersionNumber
->>>>>>> 5cfa1478
     {
         uint16_t majorVersion;
         uint16_t minorVersion;
         uint16_t revision;
-<<<<<<< HEAD
+    }ESXiVersionNumber;
+
+    typedef struct _UEFIVersionNumber
+    {
+        uint16_t majorVersion;
+        uint16_t minorVersion;
+        uint16_t revision;
     }UEFIVersionNumber;
-=======
-    }ESXiVersionNumber;
->>>>>>> 5cfa1478
 
     typedef struct _OSVersionNumber
     {
