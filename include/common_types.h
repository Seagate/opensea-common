--- conflicted
+++ resolved
@@ -72,7 +72,6 @@
 {
 #endif
 
-<<<<<<< HEAD
 #if defined(_WIN32)
     // Windows has stat/stat64 and uses shorts for these members.
     typedef short          uid_t;
@@ -81,14 +80,14 @@
     typedef short          nlink_t;
     // using our own "type" to make sure we can get as much of the filesize as
     // possible..and workaround Windows issues with off_t -TJE
-    typedef int64_t offset_t; // NOTE: WinAPI uses __int64_t which is the same as long long
-                              // which is also what int64_t from stdint.h is defined as
+    typedef int64_t oscoffset_t; // NOTE: WinAPI uses __int64_t which is the same as long long
+                                 // which is also what int64_t from stdint.h is defined as
     typedef unsigned long winsyserror_t;
 #else
 // using our own "type" to make sure we can get as much of the filesize as
 // possible..and workaround Windows issues with off_t -TJE
-typedef off_t offset_t; // to deal with windows differences in off_t definitions
-                        // in stat
+typedef off_t oscoffset_t; // to deal with windows differences in off_t definitions
+                           // in stat
 #endif
 
 #if !defined(HAVE_C11_ANNEX_K) && !defined(__STDC_SECURE_LIB__)
@@ -260,9 +259,9 @@
 #    if defined(USING_C23)
 #        define M_NULLPTR nullptr
 #    elif defined(NULL)
-                        // use NULL since this is commonly available and likely
-                        // to be safe for the environment we are
-                        // in.
+                           // use NULL since this is commonly available and likely
+                           // to be safe for the environment we are
+                           // in.
 // NOTE: If this is ever an issue, consider improving this check to fall into
 // the #else below
 //       instead where it is defined as a void* of 0 which should work most of
@@ -270,9 +269,9 @@
 //       https://stackoverflow.com/questions/2597142/when-was-the-null-macro-not-0
 #        define M_NULLPTR NULL
 #    else
-                        // for unknown reasons M_NULLPTR was not defined so
-                        // define it the most common way we can to be
-                        // safe
+                           // for unknown reasons M_NULLPTR was not defined so
+                           // define it the most common way we can to be
+                           // safe
 #        define M_NULLPTR ((void*)0)
 #    endif // C23
 #endif     // C & C++ M_NULLPTR PTR definitions
@@ -523,249 +522,6 @@
 // If this is defined then M_TYPEOF will not be available to use
 #    define NO_TYPEOF
 #endif
-=======
-    #if defined (_WIN32)
-        //Windows has stat/stat64 and uses shorts for these members.
-        typedef short uid_t;
-        typedef short gid_t;
-        typedef unsigned short mode_t;
-        typedef short nlink_t;
-        //using our own "type" to make sure we can get as much of the filesize as possible..and workaround Windows issues with off_t -TJE
-        typedef int64_t oscoffset_t;//NOTE: WinAPI uses __int64_t which is the same as long long which is also what int64_t from stdint.h is defined as
-        typedef unsigned long winsyserror_t;
-    #else
-        //using our own "type" to make sure we can get as much of the filesize as possible..and workaround Windows issues with off_t -TJE
-        typedef off_t oscoffset_t;//to deal with windows differences in off_t definitions in stat
-    #endif
-
-    #if !defined (HAVE_C11_ANNEX_K) && !defined(__STDC_SECURE_LIB__)
-        typedef int errno_t;
-    #endif
-
-    #if !defined(UINTPTR_MAX)
-    //need uintptr_t type for NVMe capabilities to prevent warnings/errors
-    //TODO: if C11, _Static_assert can be used to check against sizeof(void*) to make sure this is defined in a way that should work.
-        #if defined (_WIN64) || defined (_M_IA64) || defined (_M_ALPHA) || defined (_M_X64) || defined (_M_AMD64) || defined (__alpha__) || defined (__amd64__) || defined (__x86_64__) || defined (__aarch64__) || defined (__ia64__) || defined (__IA64__) || defined (__powerpc64__) || defined (__PPC64__) || defined (__ppc64__) || defined (_ARCH_PPC64)//64bit
-            typedef uint64_t uintptr_t;
-            #define UINTPTR_MAX UINT64_MAX
-        #else //assuming 32bit
-            typedef uint32_t uintptr_t;
-            #define UINTPTR_MAX UINT32_MAX
-        #endif
-    #endif
-
-    #if !defined(INTPTR_MAX)
-    //need uintptr_t type for NVMe capabilities to prevent warnings/errors
-    //TODO: if C11, _Static_assert can be used to check against sizeof(void*) to make sure this is defined in a way that should work.
-        #if defined (_WIN64) || defined (_M_IA64) || defined (_M_ALPHA) || defined (_M_X64) || defined (_M_AMD64) || defined (__alpha__) || defined (__amd64__) || defined (__x86_64__) || defined (__aarch64__) || defined (__ia64__) || defined (__IA64__) || defined (__powerpc64__) || defined (__PPC64__) || defined (__ppc64__) || defined (_ARCH_PPC64)//64bit
-            typedef int64_t intptr_t;
-            #define INTPTR_MAX INT64_MAX
-            #define INTMAX_MIN INT64_MIN
-        #else //assuming 32bit
-            typedef int32_t intptr_t;
-            #define INTPTR_MAX INT32_MAX
-            #define INTMAX_MIN INT32_MIN
-        #endif
-    #endif
-
-    #if !defined (SSIZE_MAX) && !defined (SSIZE_MIN) && !defined (SSIZE_T_DEFINED)
-        //assume ssize_t is not defined
-        #if defined (_MSC_VER) && defined (MAXSSIZE_T) && defined (MINSSIZE_T)
-            //MSFT defined this as SSIZE_T, so just make it lowercase to match POSIX
-            //NOTE: reviewing MSFT's headers shows this is the same as intptr_t definitions as well
-            typedef SSIZE_T ssize_t;
-            #define SSIZE_MAX MAXSSIZE_T
-            #define SSIZE_MIN MINSSIZE_T
-        #else
-            //using intptr_t since it has the same range.
-            typedef intptr_t ssize_t;
-            #define SSIZE_MAX INTPTR_MAX
-            #define SSIZE_MIN INTPTR_MIN
-        #endif
-        #define SSIZE_T_DEFINED
-    #endif  //SSIZE_MAX && _MSC_VER
-
-    //define something called reserved that has a value of zero. Use it to set reserved bytes to 0
-    #define RESERVED 0
-    #define OBSOLETE 0
-
-    //M_NULLPTR vs nullptr can be an issue with overloads in C++ and _GENERIC selection in C
-    //While M_NULLPTR should be defined as nullptr in C23, adding this definition to remove ambiguity
-    //when we are checking for valid pointers in our code. This will use a proper type depending on the standard detected at compile time
-    //https://stackoverflow.com/questions/1282295/what-is-the-nullptr-keyword-and-why-is-it-better-than-null
-    #if defined (USING_CPP98)
-        //NOTE: This is declared at the bottom of the file outside of the extern C to avoid warnings/errors
-    #else //C
-        #if defined (USING_C23)
-            #define M_NULLPTR nullptr
-        #elif defined (NULL)
-            //use NULL since this is commonly available and likely to be safe for the environment we are in.
-            //NOTE: If this is ever an issue, consider improving this check to fall into the #else below
-            //      instead where it is defined as a void* of 0 which should work most of the time unless
-            //      the platform is doing something funky.
-            //      https://stackoverflow.com/questions/2597142/when-was-the-null-macro-not-0
-            #define M_NULLPTR NULL
-        #else
-            //for unknown reasons M_NULLPTR was not defined so define it the most common way we can to be safe
-            #define M_NULLPTR ((void *)0)
-        #endif//C23
-    #endif //C & C++ M_NULLPTR PTR definitions
-
-    //define SIZE_MAX if not defined...probably not needed since we are expecting at least C99
-    #if !defined (SIZE_MAX)
-        #if defined (UINTPTR_MAX)
-            #define SIZE_MAX UINTPTR_MAX
-        #else
-            #define SIZE_MAX (size_t)(~((size_t)0))
-        #endif
-    #endif
-
-    #if !defined (RSIZE_MAX)
-        typedef size_t rsize_t;
-        #define RSIZE_MAX (SIZE_MAX >> 1)
-    #endif //!RSIZE_MAX
-
-    //Use this macro to declare enums for C and enum classes for C++11 and later.
-    //Without enum classes there are a lot of excess warnings and this will make it easier to resolve all warnings.
-    #if defined (USING_CPP11)
-        #define M_DECLARE_ENUM(name, ...) enum class name { __VA_ARGS__ }
-    #elif defined (USING_CPP98)
-        #define M_DECLARE_ENUM(name, ...) enum name { __VA_ARGS__ }
-    #else //!CPP11
-        #define M_DECLARE_ENUM(name, ...) typedef enum _ ## name { __VA_ARGS__ }name
-    #endif //CPP11
-
-    //If you want a specific type underlying the enum, use M_DECLAR_ENUM_TYPE to specify it.
-    //This can be something like M_DECLARE_ENUM_TYPE(myEnum, uint32_t, ...)
-    //If you set type to "int" then it's the same as M_DECLARE_ENUM
-    #if defined (USING_CPP11)
-        #define M_DECLARE_ENUM_TYPE(name, type, ...) enum class name : type { __VA_ARGS__ }
-    #elif defined (USING_CPP98)
-        #define M_DECLARE_ENUM_TYPE(name, type, ...) enum name { __VA_ARGS__ }
-    #else //!CPP11...old CPP or C
-        #if defined (USING_C23)
-            #define M_DECLARE_ENUM_TYPE(name, type, ...) typedef enum _ ## name : type { __VA_ARGS__ }name
-        #else
-            /*cannot specify the type, so just ignore the input for now-TJE*/
-            #define M_DECLARE_ENUM_TYPE(name, type, ...) typedef enum _ ## name { __VA_ARGS__ }name
-        #endif
-    #endif//CPP11 
-
-    //This macro is really for C++, but can be used in C as well. It helps with the differences between C++11 and C++98 when accessing an enum value for comparison or assignment.
-    #if defined (USING_CPP11)
-        #define M_ACCESS_ENUM(type, val) type::val
-    #else
-        #define M_ACCESS_ENUM(type, val) val
-    #endif
-
-    //A macro to help define packed structures in a way that best works with different compilers
-    #if defined(_MSC_VER)
-        #define M_PACK_ALIGN_STRUCT(name, alignmentval, ...) \
-            __pragma(pack(push, alignmentval));\
-            typedef struct _ ## name { __VA_ARGS__ }name; \
-            __pragma(pack(pop))
-    #elif defined(__GNUC__) || defined(__clang__) || defined (__MINGW32__) || defined (__MINGW64__)
-        #define M_PACK_ALIGN_STRUCT(name, alignmentval, ...) \
-            typedef struct _ ## name { __VA_ARGS__ }__attribute__((packed, aligned(alignmentval))) name
-    #else
-        #define M_PACK_ALIGN_STRUCT(name, alignmentval, ...) \
-            typedef struct _ ## name { __VA_ARGS__ }name
-    #endif
-
-    //same idea as above but without providing a specific alignment requirement, just to pack as small as "possible"
-    //This is not exactly the same as providing an alignment of 1 in GCC, but it is as close as MSVC can get to the same behavior
-    #if defined(_MSC_VER)
-        #define M_PACKED_STRUCT(name, ...) \
-            __pragma(pack(push, 1));\
-            typedef struct _ ## name { __VA_ARGS__ }name; \
-            __pragma(pack(pop))
-    #elif defined(__GNUC__) || defined(__clang__) || defined (__MINGW32__) || defined (__MINGW64__)
-        #define M_PACKED_STRUCT(name, ...) \
-            typedef struct _ ## name { __VA_ARGS__ }__attribute__((packed)) name
-    #else
-        #define M_PACKED_STRUCT(name, ...) \
-            typedef struct _ ## name { __VA_ARGS__ }name
-    #endif
-
-
-    #if !defined (USING_CPP98)
-        //only use these methods in C
-        //The C++ version is at the end of this file outside of the extern "C"
-        #if defined (__GNUC__)
-            //This is a GNU extension to zero initialize the array
-            #define DECLARE_ZERO_INIT_ARRAY(type_name, array_name, size) \
-                type_name array_name[size] = {[0 ... (size - 1)] = 0}
-        #else
-            #if defined (USING_C99)
-                // Define a function for zero-initialization to be compatible with other C99 compilers where we can call a function after defining the type
-                // without generating compiler warnings or errors.
-                // NOTE: Not using M_INLINE macro here because including that code_attributes.h will generate a circular include issue
-                // Since we are already checking for C99 support here, we can use inline since it's part of C99
-                static inline void zero_init_array(void* array, size_t element_size, size_t element_count)
-                {
-                    memset(array, 0, element_size * element_count);
-                }
-
-                #define DECLARE_ZERO_INIT_ARRAY(type_name, array_name, size) \
-                    type_name array_name[size]; \
-                    zero_init_array(array_name, sizeof(type_name), size)
-            #else
-                //This is not exactly the same, but what we have done for years and usually works out ok...
-                //The only way to make this work for old standards 100% is a memset, but we don't want to
-                //do that because C89 requires variable declarations before functions are run, so defining like this.
-                //Some compilers will interpret this to mean zero initialize the array, but it is not guaranteed.
-                #define DECLARE_ZERO_INIT_ARRAY(type_name, array_name, size) \
-                    type_name array_name[size] = { 0 }
-            #endif
-        #endif
-    #endif
-
-    //Setup a way to do static-assertions
-    //NOTE: Do not pass a quoted string for backwards compatibility with the fallback case.
-    //example: M_STATIC_ASSET(condition, this_is_my_example_error)
-    #if defined (USING_CPP11) && defined (__cpp_static_assert)
-        #define M_STATIC_ASSERT(condition, message) static_assert(condition, #message)
-    #elif defined (USING_C23)
-        #define M_STATIC_ASSERT(condition, message) static_assert(condition, #message)
-    #elif defined (USING_C11)
-        #include <assert.h>
-        #define M_STATIC_ASSERT(condition, message) _Static_assert(condition, #message)
-    #else
-        //Generic way to do this. Not as good messaging but should work about the same
-        #define M_STATIC_ASSERT(condition, message) typedef char static_assertion_##message[(condition) ? 1 : -1] //M_ATTR_UNUSED
-    #endif
-
-    #if defined (MAX_PATH)
-        //more info on max path in Windows
-        //https://docs.microsoft.com/en-us/windows/win32/fileio/maximum-file-path-limitation?tabs=cmd
-        #define OPENSEA_PATH_MAX MAX_PATH
-    #elif defined (PATH_MAX)
-        #define OPENSEA_PATH_MAX PATH_MAX
-    #elif defined (MAXPATHLEN)
-        //In 4.4BSD and Solaris, the limit on the pathname length is MAXPATHLEN (found in <sys/param.h>).
-        #define OPENSEA_PATH_MAX MAXPATHLEN
-    #else
-        //a system is not defining the length. You can read it with pathconf or sysconf, but that does not
-        //do us any good for how we use this define in some of our code, so defaulting to 4096
-        //If we need to change this default case on a system by system basis, we can check system unique definitions to
-        //update this.
-        #define OPENSEA_PATH_MAX (4096)
-    #endif
-
-    //NOTE: Technically UEFI shell uses Windows style seperators, but is a POSIX-like environment in many ways.
-    //      This is not currently set this way as / is accepted in UEFI shell apps and functions
-    //      There are other places in our code that will need updates to handle converting to \\ style
-    //      path seperators in UEFI shell - TJE
-    #if defined (_WIN32) && !defined (UEFI_C_SOURCE)
-        #define SYSTEM_PATH_SEPARATOR '\\'
-        #define SYSTEM_PATH_SEPARATOR_STR "\\"
-    #else
-        #define SYSTEM_PATH_SEPARATOR '/'
-        #define SYSTEM_PATH_SEPARATOR_STR "/"
-    #endif
-
-    #define ROOT_UID_VAL (0)
->>>>>>> 4c1992c8
 
     M_DECLARE_ENUM(eReturnValues,
                    SUCCESS         = 0,
