--- conflicted
+++ resolved
@@ -113,13 +113,10 @@
 		
 		CFLAGS += -Wvla -Wfloat-equal -Wjump-misses-init -Wlogical-op -Wdouble-promotion -Wformat-security\
 			-Wold-style-definition -Wstrict-prototypes -Wmissing-declarations -Wmissing-prototypes
-<<<<<<< HEAD
-=======
 	else
 		#CFLAGS += -std=gnu99
 		CFLAGS += -Wvla -Wfloat-equal -Wjump-misses-init -Wlogical-op -Wdouble-promotion -Wformat-security\
 				-Wold-style-definition -Wstrict-prototypes -Wmissing-declarations -Wmissing-prototypes
->>>>>>> 4765704b
 	endif
 endif
     
