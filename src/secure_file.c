// SPDX-License-Identifier: MPL-2.0
//
// Do NOT modify or remove this copyright and license
//
// Copyright (c) 2024-2024 Seagate Technology LLC and/or its Affiliates, All Rights Reserved
//
// This software is subject to the terms of the Mozilla Public
// License, v. 2.0. If a copy of the MPL was not distributed with this
// file, You can obtain one at http://mozilla.org/MPL/2.0/.
//
// ******************************************************************************************
// 
// \file secure_file.h
// \brief Defines functions for working with a file securely according to cert-c recommendations.
//        System type unique functionality is available in systemtype_secure_file.c
//

#include "secure_file.h"
#include "common_types.h"
#include "type_conversion.h"
#include "memory_safety.h"
#include "io_utils.h"
#include "string_utils.h"
#include "time_utils.h"

#include <stdarg.h>
#include <string.h>

#if defined (_WIN32)
    #include <direct.h> //getcwd
#else
    #include <unistd.h> //getcwd
#endif

eReturnValues replace_File_Name_In_Path(char fullPath[OPENSEA_PATH_MAX], char* newFileName)
{
    char* ptr = M_NULLPTR;
    size_t ptrLen = 0;
    size_t fullLength = 0;
    if (M_NULLPTR != (ptr = strrchr(fullPath, SYSTEM_PATH_SEPARATOR)))
    {
        ptr += 1;
    }
    else
    {
        return FAILURE;
    }
    ptrLen = safe_strlen(ptr);
    //now that we have a valid pointer, set all the remaining characters to null, then set the new file name in place.
    memset(ptr, 0, ptrLen);
    fullLength = (OPENSEA_PATH_MAX - safe_strlen(fullPath));
    snprintf(ptr, fullLength, "%s", newFileName);
    return SUCCESS;
}


void free_File_Attributes(fileAttributes** attributes)
{
    if (attributes != M_NULLPTR)
    {
        if (*attributes != M_NULLPTR)
        {
#if defined (_WIN32)
            if ((*attributes)->winSecurityDescriptor)
            {
                explicit_zeroes((*attributes)->winSecurityDescriptor, (*attributes)->securityDescriptorStringLength);
                safe_Free(C_CAST(void**, &(*attributes)->winSecurityDescriptor));
                (*attributes)->securityDescriptorStringLength = 0;
            }
#endif //_WIN32
            explicit_zeroes(*attributes, sizeof(fileAttributes));
            safe_Free(M_REINTERPRET_CAST(void**, attributes));
        }
    }
}

void free_Secure_File_Info(secureFileInfo** fileInfo)
{
    if (fileInfo != M_NULLPTR)
    {
        if (*fileInfo != M_NULLPTR)
        {
            if ((*fileInfo)->attributes != M_NULLPTR)
            {
                free_File_Attributes(&(*fileInfo)->attributes);
                (*fileInfo)->attributes = M_NULLPTR;
            }
            if ((*fileInfo)->uniqueID != M_NULLPTR)
            {
                explicit_zeroes((*fileInfo)->uniqueID, sizeof(fileUniqueIDInfo));
                safe_Free(C_CAST(void**, &(*fileInfo)->uniqueID));
            }
            explicit_zeroes(*fileInfo, sizeof(secureFileInfo));
        }
        safe_Free(C_CAST(void**, fileInfo));
    }
}

//The purpose of this function is to perform the security validation necessary to make sure this is a valid file
//on the system and minimize path traversal and validate permissions as much as reasonably possible.
//The goal is mitigation of https://cwe.mitre.org/data/definitions/22.html
//Will be using recommendations from https://wiki.sei.cmu.edu/confluence/pages/viewpage.action?pageId=87151932
//     as much as possible to accomplish this.-TJE
//expectedFileInfo can be M_NULLPTR for the first time opening a file.
// If reopening a file used earlier, it is recommended to provide this info so it can be validated as the same file
// It is recommended to not reopen files, but that may not always be possible. So this exists to help validate
// that a file has not changed in some unexpected way.-TJE
M_NODISCARD secureFileInfo* secure_Open_File(const char* filename, const char* mode, const fileExt* extList, fileAttributes* expectedFileInfo, fileUniqueIDInfo* uniqueIdInfo /*optional*/)
{
    secureFileInfo* fileInfo = C_CAST(secureFileInfo*, safe_calloc(1, sizeof(secureFileInfo)));
    if (fileInfo && filename && mode) /* Not checking extList and outInfo because it is optional */
    {
        bool creatingFile = false;
        bool exclusiveFlag = false;
        char* internalmode = M_CONST_CAST(char*, mode);//we will dup mode if we need to modify it later, so this cast is to get rid of a warning
        bool duplicatedModeForInternalUse = false;
        char* intFileName = M_NULLPTR;//allocated/dup'd later
        fileInfo->file = M_NULLPTR;
        if (strchr(internalmode, 'w') || strchr(internalmode, 'a'))
        {
            //file is being created and does not exist yet.
            //Get the canonical path to the directory that the file will be in
            creatingFile = true;
        }
        //C11 adds 'x' to mode so that on a write, this forces a failure
        //Since we may not always be in a system with C11 or support for wx/w+x, handle this manually.
        if (strchr(internalmode, 'w') && strchr(internalmode, 'x'))
        {
            exclusiveFlag = true;
#if !defined (USING_C11) && !(defined (_MSC_VER) && _MSC_VER < 1800) && !(defined (__GLIBC__) || defined (__GNU_LIBRARY__)) && !(defined (USING_MUSL_LIBC) && USING_MUSL_LIBC > 0)//Glibc supports x. VS2013+ support x
            //For systems that do not support 'x' need to adjust the mode manually so that we do not pass an invalid 'x' flag when it is not supported.
            //      While this can always be done regardless of standard/library, it is better to pass flags onwards when they are supported for additional verification by the library/system - TJE
            duplicatedModeForInternalUse = true;
            internalmode = strdup(mode);
            char* thex = strchr(internalmode, 'x');
            if (thex)
            {
                //remove it since it is not supported outside C11 and a few \libraries that use it as an extension
                if (safe_strlen(thex) > 1)
                {
                    size_t lenx = safe_strlen(thex);
                    memmove(thex, thex + 1, lenx - 1);
                    thex[lenx - 1] = '\0';
                }
                else
                {
                    thex[0] = '\0';
                }
            }
#endif //!C11 && !MSVC 2013+ && !GLIBC
        }
        else if (strchr(internalmode, 'x'))
        {
            //invalid mode. X is only allowed with W, W+
            fileInfo->error = SEC_FILE_INVALID_MODE;
            return fileInfo;
        }
        //Get canonical path here before doing anything else???
        if (creatingFile)
        {
            //setup path to the directory to make sure it exists since the file does not yet.
            //NOTE: If we only have the current file name, no relative path, etc, need to call a function to get the current working directory to
            //      use that as the path.
            if (strchr(filename, '/') //always check for forwards slash since Windows can accept this
#if defined (_WIN32)
                || strchr(filename, '\\')//only check for backslash on Windows since this is a common path seperator on Windows and is the "prefered" format
#endif//_WIN32
                )
            {
                //there is a path or relative path that can be used to setup for getting the canonical path
                char* lastsep = strrchr(filename, '/');
#if defined (_WIN32)
                //In Windows, we need to determine if the final seperator is a / or \.
                //So also check for \ and figure out which was the last one.
                //A user can pass a path with both and it can be accepted by Windows, which is why we validate both of these.
                char* lastwinsep = strrchr(filename, '\\');
                if (lastsep == M_NULLPTR || C_CAST(uintptr_t, lastwinsep) > C_CAST(uintptr_t, lastsep))
                {
                    //backslash was detected last, so change to this pointer instead for strndup
                    lastsep = lastwinsep;
                }
#endif//_WIN32
                intFileName = strndup(filename, C_CAST(uintptr_t, lastsep) - C_CAST(uintptr_t, filename));//path only. No file name
            }
            else
            {
                //no path, only the filename itself.
                //get the current working directory to use for the canonical file and path.
                //Will use getcwd to get this information.
                //NOTE: A common extension to getcwd is passing M_NULLPTR will have it allocate and return a buffer.
                //      This seems to exist on Linux, FreeBSD, Windows (_getcwd), openbsd, netbsd, and solaris...possibly more.
                //      While this is convenient, we are not using this to make sure behavior is as expected according to POSIX
                //NOTE: Windows can also use https://learn.microsoft.com/en-us/windows/win32/api/winbase/nf-winbase-getcurrentdirectory
                //need to allocate and call again
                char* workingdir = safe_malloc(OPENSEA_PATH_MAX);
                if (workingdir == M_NULLPTR)
                {
                    //return an error for invalid path
                    fileInfo->error = SEC_FILE_INVALID_PATH;
                    return fileInfo;
                }
                workingdir = getcwd(workingdir, OPENSEA_PATH_MAX);
                if (workingdir == M_NULLPTR)
                {
                    //return an error for invalid path
                    fileInfo->error = SEC_FILE_INVALID_PATH;
                    return fileInfo;
                }
                intFileName = workingdir;//we will free this later when we free intfilename
            }
        }
        else
        {
            //not creating a new file, so we will have what we need to get a full canonical path
            intFileName = strdup(filename);
        }
        if (intFileName == M_NULLPTR)
        {
            //return an error for invalid path
            fileInfo->error = SEC_FILE_INVALID_PATH;
            return fileInfo;
        }
        if (SUCCESS != get_Full_Path(intFileName, M_CONST_CAST(char*, fileInfo->fullpath)))
        {
            //unable to get the full path to this file.
            //This means something went wrong, and we need to return an error.
            fileInfo->error = SEC_FILE_INVALID_PATH;
            return fileInfo;
        }

        bool fileexists = false;
        if (!creatingFile || exclusiveFlag)
        {
            fileexists = os_File_Exists(intFileName);
            if (exclusiveFlag && fileexists)
            {
                fileInfo->error = SEC_FILE_FILE_ALREADY_EXISTS;
                if (duplicatedModeForInternalUse)
                {
                    safe_free(&internalmode);
                }
                safe_free(&intFileName);
                return fileInfo;
            }
            else if (!creatingFile && !fileexists)
            {
                fileInfo->error = SEC_FILE_INVALID_FILE;
                if (duplicatedModeForInternalUse)
                {
                    safe_free(&internalmode);
                }
                safe_free(&intFileName);
                return fileInfo;
            }
        }
        fileAttributes* beforeattrs = M_NULLPTR;
        if (creatingFile)
        {
            //append the filename to the end on fileInfo->fullpath
            //first add a trailing slash since one will not be present
            common_String_Concat(M_CONST_CAST(char*, fileInfo->fullpath), OPENSEA_PATH_MAX, SYSTEM_PATH_SEPARATOR_STR);
            if (strchr(filename, '/') //always check for forwards slash since Windows can accept this
#if defined (_WIN32)
                || strchr(filename, '\\')//only check for backslash on Windows since this is a common path seperator on Windows and is the "prefered" format
#endif//_WIN32
                )
            {
                //there is a path or relative path that we do not want to append to the canonical path
                char* lastsep = strrchr(filename, '/');
#if defined (_WIN32)
                //In Windows, we need to determine if the final seperator is a / or \.
                //So also check for \ and figure out which was the last one.
                //A user can pass a path with both and it can be accepted by Windows, which is why we validate both of these.
                char* lastwinsep = strrchr(filename, '\\');
                if (C_CAST(uintptr_t, lastwinsep) > C_CAST(uintptr_t, lastsep))
                {
                    //backslash was detected last, so change to this pointer instead for strndup
                    lastsep = lastwinsep;
                }
#endif//_WIN32
                common_String_Concat(M_CONST_CAST(char*, fileInfo->fullpath), OPENSEA_PATH_MAX, lastsep + 1);
            }
            else
            {
                common_String_Concat(M_CONST_CAST(char*, fileInfo->fullpath), OPENSEA_PATH_MAX, filename);
            }
        }
        else
        {
            //Validate the file extension if one was provided to check for since the full path will also resolve the extension.
            //        This check does not guarantee a file is correct since anyone can rename an extension, but it should help make sure the file
            //        being opened is closer to what is expected by the caller
            if (extList)
            {
                fileExt* currentExtension = M_CONST_CAST(fileExt*, extList);//we will increment this pointer as needed, so it cannot be const
                bool foundValidExtension = false;
                while (currentExtension && currentExtension->ext != M_NULLPTR)
                {
                    char* extension = strrchr(fileInfo->fullpath, '.');
                    if (extension && strcmp(extension, currentExtension->ext) == 0)
                    {
                        //valid extension
                        foundValidExtension = true;
                        break;
                    }
                    else if (extension && currentExtension->caseInsensitive && strcasecmp(extension, currentExtension->ext) == 0)
                    {
                        //valid extension with case insensitive comparison that was allowed
                        foundValidExtension = true;
                        break;
                    }
                    currentExtension += 1;
                }
                if (!foundValidExtension)
                {
                    safe_free(&intFileName);
                    if (duplicatedModeForInternalUse)
                    {
                        safe_free(&internalmode);
                    }
                    fileInfo->error = SEC_FILE_INVALID_FILE_EXTENSION;
                    return fileInfo;
                }
            }
            beforeattrs = os_Get_File_Attributes_By_Name(fileInfo->fullpath);
            //Do a first pass on file attribute comparison with the expected file attributes.
            //If no match, return an error
            //This may be done again later after opening the file since some things will not be available without opening the file handle.
            if (expectedFileInfo)
            {
                //check device ID and inode. These are unique on POSIX as a file ID. Windows is not far enough along to get this info yet.
                if ((expectedFileInfo->deviceID != beforeattrs->deviceID)
                    || (expectedFileInfo->inode != beforeattrs->inode)
                    || (expectedFileInfo->userID != beforeattrs->userID)
                    || (expectedFileInfo->groupID != beforeattrs->groupID)
                    )
                {
                    fileInfo->error = SEC_FILE_INVALID_FILE_ATTRIBTUES;
                    safe_free(&intFileName);
                    free_File_Attributes(&beforeattrs);
                    if (duplicatedModeForInternalUse)
                    {
                        safe_free(&internalmode);
                    }
                    return fileInfo;
                }
#if defined (_WIN32)
                //Validate Windows SIDs are equivalent
                //Convert the strings back to structures and use EqualSid and EqualAcl to do the comparisons.
                //There may be other formatting in the string that does not affect the permissions which is why the conversion is necessary.
                if (!exact_Compare_SIDS_And_DACL_Strings(beforeattrs->winSecurityDescriptor, expectedFileInfo->winSecurityDescriptor))
                {
                    fileInfo->error = SEC_FILE_INVALID_FILE_ATTRIBTUES;
                    safe_free(&intFileName);
                    if (duplicatedModeForInternalUse)
                    {
                        safe_free(&internalmode);
                    }
                    free_File_Attributes(&beforeattrs);
                    return fileInfo;
                }
#endif //_WIN32
            }
        }
        free_File_Attributes(&beforeattrs);

        //Canonical path will already have the proper system path separator in it. No need to search / in Windows
        fileInfo->filename = strrchr(fileInfo->fullpath, SYSTEM_PATH_SEPARATOR) + 1;//plus 1 to get past final seperator

        //Need to verify only the path. Passing the file in with it will cause it to fail since it is not a directory
        char* pathOnly = M_CONST_CAST(char*, fileInfo->fullpath);
        bool allocatedLocalPathOnly = false;
        char* lastsep = strrchr(fileInfo->fullpath, '/');
#if defined (_WIN32)
        //In Windows, we need to determine if the final seperator is a / or \.
        //So also check for \ and figure out which was the last one.
        //A user can pass a path with both and it can be accepted by Windows, which is why we validate both of these.
        char* lastwinsep = strrchr(fileInfo->fullpath, '\\');
        if (C_CAST(uintptr_t, lastwinsep) > C_CAST(uintptr_t, lastsep))
        {
            //backslash was detected last, so change to this pointer instead for strndup
            lastsep = lastwinsep;
        }
#endif//_WIN32
        pathOnly = strndup(fileInfo->fullpath, C_CAST(uintptr_t, lastsep) - C_CAST(uintptr_t, fileInfo->fullpath));//path only. No file name
        if (pathOnly)
        {
            allocatedLocalPathOnly = true;
        }
        else
        {
            pathOnly = M_CONST_CAST(char*, fileInfo->fullpath);
        }
#if defined (_DEBUG)
        printf("Checking directory security: %s\n", pathOnly);
#endif
<<<<<<< HEAD
#if defined (DISABLE_SECURE_FILE_PATH_CHECK)
#pragma message ("WARNING: Disabling Cert-C directory security check. This is not recommended for production level code.")
=======
//This flag can disable the file path security check.
//NOTE: Currently disabling _WIN32 due to new Windows security feature breaking how current code works.
//      This will be reenabled once we have resolved the low-level issue.
#if defined (DISABLE_SECURE_FILE_PATH_CHECK) || defined (_WIN32)
    #if !defined (_WIN32)
        #pragma message ("WARNING: Disabling Cert-C directory security check. This is not recommended for production level code.")
    #endif //!_WIN32
>>>>>>> 09e21818
        if (true)
#else
        //Check for secure directory - This code must traverse the full path and validate permissions of the directories.
        if (os_Is_Directory_Secure(pathOnly))
<<<<<<< HEAD
#endif
=======
#endif //DISABLE_SECURE_FILE_PATH_CHECK || _WIN32
>>>>>>> 09e21818
        {
            fileInfo->file = M_NULLPTR;
#if defined (HAVE_C11_ANNEX_K) || defined (__STDC_SECURE_LIB__)
            errno_t fopenError = fopen_s(&fileInfo->file, fileInfo->fullpath, internalmode);
            if (fopenError == 0 && fileInfo->file != M_NULLPTR)
#else //fopen_s not available
            fileInfo->file = fopen(fileInfo->fullpath, internalmode);
            if (fileInfo->file != M_NULLPTR)
#endif //checking for MSFT secure functions or annex K of C11
            {
                //file is opened, check unique id if it was passed in to compare against
                fileInfo->uniqueID = os_Get_File_Unique_Identifying_Information(fileInfo->file);
                //compre to provided unique ID
                if (uniqueIdInfo)
                {
                    if (memcmp(uniqueIdInfo, fileInfo->uniqueID, sizeof(fileUniqueIDInfo)) != 0)
                    {
                        //This is not the same file as was meant to be opened. Close it and return an error.
                        fclose(fileInfo->file);
                        fileInfo->file = M_NULLPTR;
                        fileInfo->error = SEC_FILE_INVALID_FILE_UNIQUE_ID;
                        safe_free(&intFileName);
                        if (duplicatedModeForInternalUse)
                        {
                            safe_free(&internalmode);
                        }
                        if (pathOnly && allocatedLocalPathOnly)
                        {
                            safe_free(&pathOnly);
                        }
                        return fileInfo;
                    }
                }
                fileInfo->attributes = os_Get_File_Attributes_By_File(fileInfo->file);
                //compare to user provided attributes
                if (expectedFileInfo)
                {
                    //devid and inode already checked, but if user didn't provide unique id, it will not hurt to check again
                    if ((expectedFileInfo->deviceID != fileInfo->attributes->deviceID)
                        || (expectedFileInfo->inode != fileInfo->attributes->inode)
                        || (expectedFileInfo->userID != fileInfo->attributes->userID)
                        || (expectedFileInfo->groupID != fileInfo->attributes->groupID)
                        )
                    {
                        fclose(fileInfo->file);
                        fileInfo->file = M_NULLPTR;
                        fileInfo->error = SEC_FILE_INVALID_FILE_ATTRIBTUES;
                        safe_free(&intFileName);
                        if (duplicatedModeForInternalUse)
                        {
                            safe_free(&internalmode);
                        }
                        if (pathOnly && allocatedLocalPathOnly)
                        {
                            safe_free(&pathOnly);
                        }
                        return fileInfo;
                    }
#if defined (_WIN32)
                    //Validate Windows SIDs are equivalent
                    //Convert the strings back to structures and use EqualSid and EqualAcl to do the comparisons.
                    //There may be other formatting in the string that does not affect the permissions which is why the conversion is necessary.
                    if (!exact_Compare_SIDS_And_DACL_Strings(fileInfo->attributes->winSecurityDescriptor, expectedFileInfo->winSecurityDescriptor))
                    {
                        fclose(fileInfo->file);
                        fileInfo->file = M_NULLPTR;
                        fileInfo->error = SEC_FILE_INVALID_FILE_ATTRIBTUES;
                        safe_free(&intFileName);
                        if (duplicatedModeForInternalUse)
                        {
                            safe_free(&internalmode);
                        }
                        if (pathOnly && allocatedLocalPathOnly)
                        {
                            safe_free(&pathOnly);
                        }
                        return fileInfo;
                    }
#endif //_WIN32
                }

                fileInfo->isValid = true;

#if defined (USING_C11) && defined (to_sizet)
                fileInfo->fileSize = to_sizet(fileInfo->attributes->filesize);
#else
                fileInfo->fileSize = int64_to_sizet(fileInfo->attributes->filesize);
#endif
                fileInfo->fileno = fileno(fileInfo->file);
#if defined (_DEBUG)
                printf("Filesize set to %zu\n", fileInfo->fileSize);
#endif
            }
            else
            {
#if defined (HAVE_C11_ANNEX_K) || defined (__STDC_SECURE_LIB__)
                switch (fopenError)
#else
                switch (errno)
#endif
                {
                    //add other errno values to check for?
                    //https://pubs.opengroup.org/onlinepubs/9699919799/functions/fopen.html
                case EINVAL:
                default:
                    fileInfo->error = SEC_FILE_FAILURE;
                    break;
                }

            }
        }
        else
        {
            fileInfo->error = SEC_FILE_INSECURE_PATH;
#if defined (_DEBUG)
            printf("Insecure path\n");
#endif
        }
        if (pathOnly && allocatedLocalPathOnly)
        {
            safe_free(&pathOnly);
        }
        if (duplicatedModeForInternalUse)
        {
            safe_free(&internalmode);
        }
        safe_free(&intFileName);
    }
    else if (fileInfo)
    {
        fileInfo->file = M_NULLPTR;
        fileInfo->error = SEC_FILE_FAILURE;
    }
    return fileInfo;
}

//We can add additional things to do before closing the file to validate things, flush, etc as needed to make this better.
M_NODISCARD eSecureFileError secure_Close_File(secureFileInfo* fileInfo)
{
    if (fileInfo)
    {
        fileInfo->error = SEC_FILE_INVALID_FILE;
        if (fileInfo->file != M_NULLPTR)
        {
            int closeres = fclose(fileInfo->file);
            if (closeres == 0)
            {
                fileInfo->file = M_NULLPTR;
                fileInfo->error = SEC_FILE_SUCCESS;
            }
            else if (closeres == EOF)
            {
                fileInfo->error = SEC_FILE_FAILURE_CLOSING_FILE;
            }
            else
            {
                //unknown result, so call this an error.
                fileInfo->error = SEC_FILE_FAILURE;
            }
        }
        else if (fileInfo->error != SEC_FILE_FAILURE_CLOSING_FILE)
        {
            //File was never opened, so return no error
            fileInfo->error = SEC_FILE_SUCCESS;
        }
        return fileInfo->error;
    }
    return SEC_FILE_INVALID_SECURE_FILE;
}

M_NODISCARD eSecureFileError secure_Read_File(secureFileInfo* M_RESTRICT fileInfo, void* M_RESTRICT buffer, size_t buffersize, size_t elementsize, size_t count, size_t* numberread/*optional*/)
{
    if (fileInfo)
    {
        if (fileInfo->error == SEC_FILE_FAILURE_CLOSING_FILE)
        {
            return SEC_FILE_FAILURE_CLOSING_FILE;
        }
        fileInfo->error = SEC_FILE_INVALID_FILE;
        if (fileInfo->file)
        {
            size_t readres = 0;
#if defined (__STDC_SECURE_LIB__)
            readres = fread_s(buffer, buffersize, elementsize, count, fileInfo->file);
#else
            if (buffer == M_NULLPTR)
            {
                fileInfo->error = SEC_FILE_INVALID_PARAMETER;
                return fileInfo->error;
            }
            else if (buffersize < (elementsize * count))
            {
                fileInfo->error = SEC_FILE_BUFFER_TOO_SMALL;
                return fileInfo->error;
            }
            readres = fread(buffer, elementsize, count, fileInfo->file);
#endif
            if (numberread)
            {
                *numberread = readres;
            }
            if (readres == 0)
            {
                if (elementsize == 0 || count == 0)
                {
                    fileInfo->error = SEC_FILE_SUCCESS;
                }
                else
                {
                    fileInfo->error = SEC_FILE_READ_WRITE_ERROR;
                }
            }
            else if (readres < count)
            {
                if (feof(fileInfo->file))
                {
                    //end of stream/file
                    fileInfo->error = SEC_FILE_END_OF_FILE_REACHED;
                }
                else if (ferror(fileInfo->file))
                {
                    fileInfo->error = SEC_FILE_READ_WRITE_ERROR;
                }
                else
                {
                    //some other kind of error???
                    fileInfo->error = SEC_FILE_READ_WRITE_ERROR;
                }
            }
            else if (readres == count)
            {
                fileInfo->error = SEC_FILE_SUCCESS;
            }
            else
            {
                //unknown result, so call this an error.
                fileInfo->error = SEC_FILE_FAILURE;
            }
        }
        return fileInfo->error;
    }
    return SEC_FILE_INVALID_SECURE_FILE;
}

M_NODISCARD eSecureFileError secure_Write_File(secureFileInfo* M_RESTRICT fileInfo, void* M_RESTRICT buffer, size_t buffersize, size_t elementsize, size_t count, size_t* numberwritten/*optional*/)
{
    if (fileInfo)
    {
        if (fileInfo->error == SEC_FILE_FAILURE_CLOSING_FILE)
        {
            return SEC_FILE_FAILURE_CLOSING_FILE;
        }
        fileInfo->error = SEC_FILE_INVALID_FILE;
        if (fileInfo->file)
        {
            size_t writeres = 0;
            if (buffer == M_NULLPTR)
            {
                fileInfo->error = SEC_FILE_INVALID_PARAMETER;
                return fileInfo->error;
            }
            else if (buffersize < (elementsize * count))
            {
                fileInfo->error = SEC_FILE_BUFFER_TOO_SMALL;
                return fileInfo->error;
            }
            writeres = fwrite(buffer, elementsize, count, fileInfo->file);
            if (numberwritten)
            {
                *numberwritten = writeres;
            }
            if (writeres == 0)
            {
                if (elementsize == 0 || count == 0)
                {
                    fileInfo->error = SEC_FILE_SUCCESS;
                }
                else
                {
                    fileInfo->error = SEC_FILE_READ_WRITE_ERROR;
                }
            }
            else if (writeres < count)
            {
                if (ferror(fileInfo->file))
                {
                    fileInfo->error = SEC_FILE_WRITE_DISK_FULL;
                }
                else
                {
                    //some other kind of error???
                    fileInfo->error = SEC_FILE_READ_WRITE_ERROR;
                }
            }
            else if (writeres == count)
            {
                fileInfo->error = SEC_FILE_SUCCESS;
            }
            else
            {
                //unknown result, so call this an error.
                fileInfo->error = SEC_FILE_FAILURE;
            }
        }
        return fileInfo->error;
    }
    return SEC_FILE_INVALID_SECURE_FILE;
}

M_NODISCARD eSecureFileError secure_Seek_File(secureFileInfo* fileInfo, offset_t offset, int initialPosition)
{
    if (fileInfo)
    {
        if (fileInfo->error == SEC_FILE_FAILURE_CLOSING_FILE)
        {
            return SEC_FILE_FAILURE_CLOSING_FILE;
        }
        fileInfo->error = SEC_FILE_INVALID_FILE;
        if (fileInfo->file)
        {
            int seekres = 0;
            //Windows has _fseeki64, which may be better to use instead for larger files or to be compatible with larger files.
            //Linux/posix have fseeko and ftello which use off_t which can be wider as well. (POSIX 2001)
#if defined (_WIN32)/*version check for this function?*/
            seekres = _fseeki64(fileInfo->file, offset, initialPosition);
#elif defined (POSIX_2001)
            seekres = fseeko(fileInfo->file, offset, initialPosition);
#else
            seekres = fseek(fileInfo->file, offset, initialPosition);
#endif
            if (seekres == 0)
            {
                fileInfo->error = SEC_FILE_SUCCESS;
            }
            else
            {
                fileInfo->error = SEC_FILE_SEEK_FAILURE;
            }
        }
        return fileInfo->error;
    }
    return SEC_FILE_INVALID_SECURE_FILE;
}

M_NODISCARD eSecureFileError secure_Rewind_File(secureFileInfo* fileInfo)
{
    if (fileInfo)
    {
        if (fileInfo->error == SEC_FILE_FAILURE_CLOSING_FILE)
        {
            return SEC_FILE_FAILURE_CLOSING_FILE;
        }
        fileInfo->error = SEC_FILE_INVALID_FILE;
        if (fileInfo->file)
        {
            fileInfo->error = secure_Seek_File(fileInfo, 0, SEEK_SET);
#if defined (__STDC_SECURE_LIB__)
            clearerr_s(fileInfo->file);
#else
            clearerr(fileInfo->file);//rewind clears errors and eof indicators, so call this to clear the errors in the stream.
#endif
        }
        return fileInfo->error;
    }
    return SEC_FILE_INVALID_SECURE_FILE;
}

M_NODISCARD offset_t secure_Tell_File(secureFileInfo* fileInfo)
{
    if (fileInfo)
    {
        if (fileInfo->error == SEC_FILE_FAILURE_CLOSING_FILE)
        {
            return SEC_FILE_FAILURE_CLOSING_FILE;
        }
        fileInfo->error = SEC_FILE_INVALID_FILE;
        if (fileInfo->file)
        {
            offset_t tellres = 0;
            //Windows has _fseeki64, which may be better to use instead for larger files or to be compatible with larger files.
            //Linux/posix have fseeko and ftello which use off_t which can be wider as well. (POSIX 2001)
            errno = 0;//ISO secure coding standard recommends this to ensure errno is interpretted correctly after this call
#if defined (_WIN32) /*version check for this function?*/
            tellres = _ftelli64(fileInfo->file);
#elif defined (POSIX_2001)
            tellres = ftello(fileInfo->file);
#else
            tellres = ftell(fileInfo->file);
#endif
            if (tellres >= 0)
            {
                fileInfo->error = SEC_FILE_SUCCESS;
            }
            else
            {
                fileInfo->error = SEC_FILE_SEEK_FAILURE;
            }
            return tellres;
        }
        return -1;
    }
    return -1;
}

eSecureFileError secure_Flush_File(secureFileInfo* fileInfo)
{
    if (fileInfo)
    {
        if (fileInfo->error == SEC_FILE_FAILURE_CLOSING_FILE)
        {
            return SEC_FILE_FAILURE_CLOSING_FILE;
        }
        fileInfo->error = SEC_FILE_INVALID_FILE;
        if (fileInfo->file)
        {
            int fflushres = fflush(fileInfo->file);
            if (fflushres == 0)
            {
                fileInfo->error = SEC_FILE_SUCCESS;
            }
            else if (fflushres == EOF && ferror(fileInfo->file))
            {
                fileInfo->error = SEC_FILE_FLUSH_FAILURE;
            }
            else /*not sure what to clasify this error as*/
            {
                fileInfo->error = SEC_FILE_FAILURE;
            }
        }
        return fileInfo->error;
    }
    return SEC_FILE_INVALID_SECURE_FILE;
}

M_NODISCARD eSecureFileError secure_Remove_File(secureFileInfo* fileInfo)
{
    if (fileInfo)
    {
        if (fileInfo->error == SEC_FILE_FAILURE_CLOSING_FILE)
        {
            return SEC_FILE_FAILURE_CLOSING_FILE;
        }
        fileInfo->error = SEC_FILE_INVALID_PATH;
        if (fileInfo->file && safe_strlen(fileInfo->fullpath) > 0)
        {
            //unlink the file is possible
#if defined (_WIN32)
            if (0 != _unlink(fileInfo->fullpath))
            {
                fileInfo->error = SEC_FILE_FAILURE;
            }
#elif defined (POSIX_2001) || defined (BSD4_3) || defined (__svr4__)
            if (0 != unlink(fileInfo->fullpath))
            {
                fileInfo->error = SEC_FILE_FAILURE;
            }
#else
            fileInfo->error = SEC_FILE_CANNOT_REMOVE_FILE_STILL_OPEN;
#endif
        }
        else if (safe_strlen(fileInfo->fullpath) > 0)
        {
            //remove the file
            if (0 != remove(fileInfo->fullpath))
            {
                fileInfo->error = SEC_FILE_FAILURE;
            }
        }
        return fileInfo->error;
    }
    return SEC_FILE_INVALID_SECURE_FILE;
}

M_NODISCARD eSecureFileError secure_Delete_File_By_Name(const char* filename, eSecureFileDeleteNameAction deleteAction)
{
    if (filename)
    {
        //first get cannonical name
        DECLARE_ZERO_INIT_ARRAY(char, fullpath, 4096);
        if (SUCCESS != get_Full_Path(filename, C_CAST(char*, fullpath)))
        {
            //unable to get the full path to this file.
            //This means something went wrong, and we need to return an error.
            return SEC_FILE_INVALID_PATH;
        }
        char* lastsep = strrchr(fullpath, '/');
#if defined (_WIN32)
        //In Windows, we need to determine if the final seperator is a / or \.
        //So also check for \ and figure out which was the last one.
        //A user can pass a path with both and it can be accepted by Windows, which is why we validate both of these.
        char* lastwinsep = strrchr(fullpath, '\\');
        if (C_CAST(uintptr_t, lastwinsep) > C_CAST(uintptr_t, lastsep))
        {
            //backslash was detected last, so change to this pointer instead for strndup
            lastsep = lastwinsep;
        }
#endif//_WIN32
        //Check for secure directory - This code must traverse the full path and validate permissions of the directories.
        char* pathOnly = strndup(fullpath, C_CAST(uintptr_t, lastsep) - C_CAST(uintptr_t, fullpath));//path only. No file name
        if (!pathOnly)
        {
            pathOnly = C_CAST(char*, fullpath);
        }
        if (!os_Is_Directory_Secure(pathOnly))
        {
            safe_free(&pathOnly);
            return SEC_FILE_INSECURE_PATH;
        }
        safe_free(&pathOnly);
        //Check if the file is already open before attempting to remove it
        errno_t fileerror = 0;
        FILE* checkExist = M_NULLPTR;
#if defined (HAVE_C11_ANNEX_K) || defined (__STDC_SECURE_LIB__)
        fileerror = fopen_s(&checkExist, fullpath, "r");
#else
        errno = 0;
        checkExist = fopen(fullpath, "r");
        fileerror = errno;
#endif

        if (checkExist != M_NULLPTR && fileerror == 0)
        {
            fclose(checkExist);
            checkExist = M_NULLPTR;
            if (0 == remove(fullpath))
            {
                return SEC_FILE_SUCCESS;
            }
            else
            {
                return SEC_FILE_FAILURE;
            }
        }
        else if (os_File_Exists(fullpath))
        {
            switch (deleteAction)
            {
            case SEC_DELETE_NAME_FAIL_IF_OPEN:
                return SEC_FILE_CANNOT_REMOVE_FILE_STILL_OPEN;
            case SEC_DELETE_NAME_UNLINK_IF_OPEN:
                //File cannot be opened, so we must assume something else has it open, so unlink instead-TJE
#if defined (_WIN32)
                if (0 != _unlink(fullpath))
                {
                    return SEC_FILE_FAILURE;
                }
                return SEC_FILE_SUCCESS;
#elif defined (POSIX_2001) || defined (BSD4_3) || defined (__svr4__)
                if (0 != unlink(fullpath))
                {
                    return SEC_FILE_FAILURE;
                }
                return SEC_FILE_SUCCESS;
#else
                return SEC_FILE_CANNOT_REMOVE_FILE_STILL_OPEN;
#endif
            }
        }
        return SEC_FILE_FAILURE;
    }
    return SEC_FILE_INVALID_PATH;
}

eSecureFileError secure_GetPos_File(secureFileInfo* M_RESTRICT fileInfo, fpos_t* M_RESTRICT pos)
{
    if (fileInfo && pos)
    {
        if (fileInfo->error == SEC_FILE_FAILURE_CLOSING_FILE)
        {
            return SEC_FILE_FAILURE_CLOSING_FILE;
        }
        fileInfo->error = SEC_FILE_INVALID_FILE;
        if (fileInfo->file)
        {
            int getposres = fgetpos(fileInfo->file, pos);
            if (getposres == 0)
            {
                fileInfo->error = SEC_FILE_SUCCESS;
            }
            else
            {
                //TODO: inspect errno - ISO C security recommendation
                fileInfo->error = SEC_FILE_FAILURE;
            }
        }
        return fileInfo->error;
    }
    else if (fileInfo)
    {
        //pos is invalid
        fileInfo->error = SEC_FILE_INVALID_PARAMETER;
        return fileInfo->error;
    }
    return SEC_FILE_INVALID_SECURE_FILE;
}

eSecureFileError secure_SetPos_File(secureFileInfo* fileInfo, const fpos_t* pos)
{
    if (fileInfo && pos)
    {
        if (fileInfo->error == SEC_FILE_FAILURE_CLOSING_FILE)
        {
            return SEC_FILE_FAILURE_CLOSING_FILE;
        }
        fileInfo->error = SEC_FILE_INVALID_FILE;
        if (fileInfo->file)
        {
            int setposres = fsetpos(fileInfo->file, pos);
            if (setposres == 0)
            {
                fileInfo->error = SEC_FILE_SUCCESS;
            }
            else
            {
                //TODO: inspect errno - ISO C security recommendation
                fileInfo->error = SEC_FILE_FAILURE;
            }
        }
        return fileInfo->error;
    }
    else if (fileInfo)
    {
        //pos is invalid
        fileInfo->error = SEC_FILE_INVALID_PARAMETER;
        return fileInfo->error;
    }
    return SEC_FILE_INVALID_SECURE_FILE;
}

FUNC_ATTR_PRINTF(2, 0) eSecureFileError secure_vfprintf_File(secureFileInfo* M_RESTRICT fileInfo, const char* M_RESTRICT format, va_list args)
{
    if (fileInfo && fileInfo->file)
    {
        if (fileInfo->error == SEC_FILE_FAILURE_CLOSING_FILE)
        {
            return SEC_FILE_FAILURE_CLOSING_FILE;
        }
        if (format)
        {
            int vfprintfresult = 0;
#if defined (HAVE_C11_ANNEX_K) || defined (__STDC_SECURE_LIB__)
            vfprintfresult = vfprintf_s(fileInfo->file, format, args);
#else
            va_list verifyargs;
            va_copy(verifyargs, args);
            if (verify_Format_String_And_Args(format, args) > 0)
            {
                vfprintfresult = vfprintf(fileInfo->file, format, args);
            }
            else
            {
                vfprintfresult = -1;
            }
            va_end(verifyargs);
#endif
            if (vfprintfresult < 0 || ferror(fileInfo->file))
            {
                fileInfo->error = SEC_FILE_READ_WRITE_ERROR;
            }
            else
            {
                fileInfo->error = SEC_FILE_SUCCESS;
            }
        }
        else
        {
            //M_NULLPTR pointer for the format string
            fileInfo->error = SEC_FILE_INVALID_PARAMETER;
        }
        return fileInfo->error;
    }
    return SEC_FILE_INVALID_SECURE_FILE;
}

FUNC_ATTR_PRINTF(2, 3) eSecureFileError secure_fprintf_File(secureFileInfo* M_RESTRICT fileInfo, const char* M_RESTRICT format, ...)
{
    if (fileInfo && fileInfo->file)
    {
        if (fileInfo->error == SEC_FILE_FAILURE_CLOSING_FILE)
        {
            return SEC_FILE_FAILURE_CLOSING_FILE;
        }
        if (format)
        {
            va_list args;
            va_start(args, format);
            eSecureFileError result = secure_vfprintf_File(fileInfo, format, args);
            va_end(args);
            return result;
        }
        else
        {
            //M_NULLPTR pointer for the format string
            fileInfo->error = SEC_FILE_INVALID_PARAMETER;
        }
        return fileInfo->error;
    }
    return SEC_FILE_INVALID_SECURE_FILE;
}

char* generate_Log_Name(eLogFileNamingConvention logFileNamingConvention, //required
    const char* deviceIdentifier, //required
    size_t deviceIDLen, //required
    const char* logPath, //optional /*requested path to output to. Will be checked for security. If NULL, current directory will be used*/
    size_t logPathLen, //may be 0
    const char* logName, //optional /*name of the log file from the drive, FARM, DST, etc*/
    size_t logNameLen, //may be 0
    const char* logExt,   //optional /*extension for the log file. If NULL, set to .bin*/
    size_t logExtLen //may be 0
)
{
    DECLARE_ZERO_INIT_ARRAY(char, path, OPENSEA_PATH_MAX);
    char* logExtension = M_NULLPTR;
    char* generatedName = M_NULLPTR;
    if ((deviceIdentifier == M_NULLPTR || deviceIDLen == 0) && logFileNamingConvention != NAMING_BYUSER)
    {
        return M_NULLPTR;
    }
    if (logPath && logPathLen > 0)
    {
        snprintf(path, OPENSEA_PATH_MAX, "%s", logPath);
        //if there is no path separator at the end of this string, then we need to append one before using this path below
        if (path[safe_strnlen(path, OPENSEA_PATH_MAX) - 1] != SYSTEM_PATH_SEPARATOR)
        {
            common_String_Concat(path, OPENSEA_PATH_MAX, SYSTEM_PATH_SEPARATOR_STR);
        }
    }
    else
    {
        //set to relative current working directory ./ or .\\ in Windows. This will be expanded by secure file to a full path
        snprintf(path, OPENSEA_PATH_MAX, ".%c", SYSTEM_PATH_SEPARATOR);
    }
    if (logExt && logExtLen > 0)
    {
        //check if there is already an extension with a dot, otherwise add a dot then the extension
        if (logExt[0] == '.')
        {
            logExtension = strdup(logExt);
        }
        else
        {
            if (asprintf(&logExtension, ".%s", logExt) < 0)
            {
                if (logExtension != M_NULLPTR)
                {
                    //allocated, but had some other failure.
                    //free this and return M_NULLPTR
                    safe_free(&logExtension);
                }
                return M_NULLPTR;
            }
        }
    }
    else
    {
        //no extension provided, but allocate an empty string so as not to cause undefined behavrior in the format string interpretation below
        logExtension = C_CAST(char*, safe_calloc(1, sizeof(char)));
    }
    if (logExtension == M_NULLPTR)
    {
        return M_NULLPTR;
    }
    get_current_timestamp();//make sure timestamp is set
    switch (logFileNamingConvention)
    {
    case NAMING_SERIAL_NUMBER_ONLY:
        if (asprintf(&generatedName, "%s%s%s", path, deviceIdentifier, logExtension) < 0)
        {
            if (generatedName != M_NULLPTR)
            {
                //allocated, but had some other failure.
                //free this and return M_NULLPTR
                safe_free(&generatedName);
            }
            safe_free(&logExtension);
            return M_NULLPTR;
        }
        break;
    case NAMING_SERIAL_NUMBER_DATE_TIME:
        if (logName && logNameLen > 0)
        {
            if (asprintf(&generatedName, "%s%s_%s_%s%s", path, deviceIdentifier, logName, CURRENT_TIME_STRING, logExtension) < 0)
            {
                if (generatedName != M_NULLPTR)
                {
                    //allocated, but had some other failure.
                    //free this and return M_NULLPTR
                    safe_free(&generatedName);
                }
                safe_free(&logExtension);
                return M_NULLPTR;
            }
        }
        else
        {
            if (asprintf(&generatedName, "%s%s_unknown_%s%s", path, deviceIdentifier, CURRENT_TIME_STRING, logExtension) < 0)
            {
                if (generatedName != M_NULLPTR)
                {
                    //allocated, but had some other failure.
                    //free this and return M_NULLPTR
                    safe_free(&generatedName);
                }
                safe_free(&logExtension);
                return M_NULLPTR;
            }
        }
        break;
    case NAMING_BYUSER:
        if (asprintf(&generatedName, "%s%s%s", path, deviceIdentifier, logExtension) < 0)
        {
            if (generatedName != M_NULLPTR)
            {
                //allocated, but had some other failure.
                //free this and return M_NULLPTR
                safe_free(&generatedName);
            }
            safe_free(&logExtension);
            return M_NULLPTR;
        }
        break;
    }
    safe_free(&logExtension);
    return generatedName;
}

eReturnValues create_And_Open_Secure_Log_File(const char* deviceIdentifier, //required
    size_t deviceIDLen, //required
    secureFileInfo** file, //required
    eLogFileNamingConvention logFileNamingConvention, //required
    const char* logPath, //optional /*requested path to output to. Will be checked for security. If NULL, current directory will be used*/
    size_t logPathLen, //may be 0
    const char* logName, //optional /*name of the log file from the drive, FARM, DST, etc*/
    size_t logNameLen, //may be 0
    const char* logExt, //optional /*extension for the log file. If NULL, set to .bin*/
    size_t logExtLen //may be 0
    //NOTE: This function does not return the name used as that is part of the secureFileInfo -TJE
)
{
    eReturnValues result = SUCCESS;
    //Step 1: Validate required parameters
    if (deviceIdentifier == M_NULLPTR ||
        deviceIDLen == 0 ||
        file == M_NULLPTR ||
        logPathLen > OPENSEA_PATH_MAX ||
        logNameLen > RSIZE_MAX ||
        logExtLen > RSIZE_MAX)
    {
        return BAD_PARAMETER;
    }
    //Step 2: Generate the logfile name from the provided parameters
    char* logGeneratedName = generate_Log_Name(logFileNamingConvention, deviceIdentifier, deviceIDLen, logPath, logPathLen, logName, logNameLen, logExt, logExtLen);
    if (logGeneratedName == M_NULLPTR)
    {
        return MEMORY_FAILURE;
    }
    //Step 3: Create the secure file (which will check directory security, etc for us. NOTE: Always opened with X for exclusive so as not to overwrite an existing file)
    *file = secure_Open_File(logGeneratedName, "wxb", M_NULLPTR, M_NULLPTR, M_NULLPTR);
    //Step 4: return error code depending on what happened from attempting to do all of these steps
    if (!file)
    {
        result = MEMORY_FAILURE;
    }
    else if ((*file)->error == SEC_FILE_INSECURE_PATH)
    {
        result = INSECURE_PATH;
    }
    else if ((*file)->error != SEC_FILE_SUCCESS)
    {
        result = FAILURE;
        //Should we give more error information here or just call it a failure???-TJE
    }
    safe_free(&logGeneratedName);
    return result;
}<|MERGE_RESOLUTION|>--- conflicted
+++ resolved
@@ -394,10 +394,6 @@
 #if defined (_DEBUG)
         printf("Checking directory security: %s\n", pathOnly);
 #endif
-<<<<<<< HEAD
-#if defined (DISABLE_SECURE_FILE_PATH_CHECK)
-#pragma message ("WARNING: Disabling Cert-C directory security check. This is not recommended for production level code.")
-=======
 //This flag can disable the file path security check.
 //NOTE: Currently disabling _WIN32 due to new Windows security feature breaking how current code works.
 //      This will be reenabled once we have resolved the low-level issue.
@@ -405,16 +401,11 @@
     #if !defined (_WIN32)
         #pragma message ("WARNING: Disabling Cert-C directory security check. This is not recommended for production level code.")
     #endif //!_WIN32
->>>>>>> 09e21818
         if (true)
 #else
         //Check for secure directory - This code must traverse the full path and validate permissions of the directories.
         if (os_Is_Directory_Secure(pathOnly))
-<<<<<<< HEAD
-#endif
-=======
 #endif //DISABLE_SECURE_FILE_PATH_CHECK || _WIN32
->>>>>>> 09e21818
         {
             fileInfo->file = M_NULLPTR;
 #if defined (HAVE_C11_ANNEX_K) || defined (__STDC_SECURE_LIB__)
