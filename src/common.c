//
// Do NOT modify or remove this copyright and license
//
// Copyright (c) 2012 - 2018 Seagate Technology LLC and/or its Affiliates, All Rights Reserved
//
// This software is subject to the terms of the Mozilla Public
// License, v. 2.0. If a copy of the MPL was not distributed with this
// file, You can obtain one at http://mozilla.org/MPL/2.0/.
//
// ******************************************************************************************
// 
// \file common.c
// \brief Implements functions that are common to OS & Non-OS code.
//
#include "common.h"
#include <ctype.h>

#if defined (_WIN32)
#include <windows.h> //used for setting color output to the command prompt and Sleep()
#else
#include <unistd.h> //needed for usleep() or nanosleep()
#include <time.h>
#include <errno.h>
#endif
#include <stdlib.h>//aligned allocation functions come from here
#include <math.h>

void delay_Milliseconds(uint32_t milliseconds)
{
#if defined(_WIN32)
    Sleep(milliseconds);
#else
    //according to this link: http://linux.die.net/man/3/usleep
    //usleep is obsolete starting in POSIX 2001 and removed entirely in POSIX 2008 and nanosleep is supposed to be used instead.
    //the usleep code is left in just in case it is needed for any reason, but nanosleep works as expected
    #if defined _POSIX_VERSION >= 199309L
        struct timespec delayTime;
        delayTime.tv_sec = milliseconds / 1000;
        delayTime.tv_nsec = 1000000 * (milliseconds % 1000);
        nanosleep(&delayTime, NULL);
    #else
        usleep((useconds_t)(milliseconds * 1000));
    #endif
#endif
}

void delay_Seconds(uint32_t seconds)
{
    delay_Milliseconds(1000 * seconds);
}
//TODO: C11 says supported alignments are implementation defined
//      We may want an if/else to call back to a generic method if it fails some day. (unlikely, so not done right now)
//      NOTE: There may also be other functions to do this for other compilers or systems, but they are not known today. Add them as necessary
//      NOTE: some systems may have memalign instead of the posix definition, but it is not clear how to detect that implementation with feature test macros.
//      NOTE: In UEFI, using the EDK2, malloc will provide an 8-byte alignment, so it may be possible to do some aligned allocations using it without extra work. but we can revist that later.
void *malloc_aligned(size_t size, size_t alignment)
{
    #if defined (__STDC__) && defined (__STDC_VERSION__) && __STDC_VERSION__ >= 201112L
        //C11 added an aligned alloc function we can use
        return aligned_alloc(alignment, size);
    #elif defined (__INTEL_COMPILER) || defined (__ICC)
        //_mm_malloc
        return _mm_malloc((int)size, (int)alignment);
    #elif defined (_POSIX_VERSION) && _POSIX_VERSION >= 200112L
        //POSIX.1-2001 and higher define support for posix_memalign
        void *temp = NULL;
        if (0 != posix_memalign( &temp, alignment, size))
        {
            temp = NULL;//make sure the system we are running didn't change this.
        }
        return temp;
    #elif defined(__MINGW32__) && !defined(__MINGW64_VERSION_MAJOR)
        //mingw32 has an aligned malloc function that is not available in mingw64.
        return __mingw_aligned_malloc(size, alignment);
    #elif defined (_MSC_VER) || defined (__MINGW64_VERSION_MAJOR)
        //use the MS _aligned_malloc function. Mingw64 will support this as well from what I can find - TJE
        return _aligned_malloc(size, alignment);
    #else
        //need a generic way to do this with some math and overallocating...not preferred but can make it work.
        //This can waste a LOT of memory in some cases depending on the required alignment.
        //This way means overallocating and adding to get to the required alignment...then knowing how much we over aligned by.
        //Will store the original starting pointer right before the aligned pointer we return to the caller.
        void *temp = NULL;
        if (size && (alignment > 0) && ((alignment & (alignment - 1)) == 0))//Check that we have a size to allocate and enforce that the alignment value is a power of 2.
        {
            size_t requiredExtraBytes = sizeof(size_t);//We will store the original beginning address in front of the return data pointer
            const size_t totalAllocation = size + alignment + requiredExtraBytes;
            temp = malloc(totalAllocation);
            if (temp)
            {
                const void * const originalLocation = temp;
                temp += requiredExtraBytes;//allow enough room for storing the original pointer location
                //now offset based on the required alignment
                temp += alignment - (((size_t)temp) % alignment);
                //aligned.
                //now save the original pointer location
                size_t *savedLocationData = (size_t*)(temp - sizeof(size_t));
                *savedLocationData = (size_t)originalLocation;
            }
        }
        return temp;
    #endif
}

void free_aligned(void* ptr)
{
    #if defined (__STDC__) && defined (__STDC_VERSION__) && __STDC_VERSION__ >= 201112L
        //just call free
        free(ptr);
    #elif defined (__INTEL_COMPILER) || defined (__ICC)
        //_mm_free
        _mm_free(ptr);
    #elif defined (_POSIX_VERSION) && _POSIX_VERSION >= 200112L
        //POSIX.1-2001 and higher define support for posix_memalign
        //Just call free
        free(ptr);
    #elif defined(__MINGW32__) && !defined(__MINGW64_VERSION_MAJOR)
        //mingw32 has an aligned malloc function that is not available in mingw64.
        __mingw_aligned_free(ptr);
    #elif defined (_MSC_VER) || defined (__MINGW64_VERSION_MAJOR)
        //use the MS _aligned_free function
        _aligned_free(ptr);
    #else
        //original pointer
        if (ptr)
        {
            //find the starting address from the original allocation.
            void *tempPtr = ptr - sizeof(size_t);//this gets us to where it was stored
            //this will set it back to what it's supposed to be
            tempPtr = (void*)(*((size_t*)tempPtr));
            free(tempPtr);
        }
    #endif
}

void *calloc_aligned(size_t num, size_t size, size_t alignment)
{
    //call malloc aligned and memset
    void *zeroedMem = NULL;
    size_t numSize = num * size;
    if (numSize)
    {
        zeroedMem = malloc_aligned(numSize, alignment);
        if (zeroedMem)
        {
            memset(zeroedMem, 0, numSize);
        }
    }
    return zeroedMem;
}

void *realloc_aligned(void *alignedPtr, size_t originalSize, size_t size, size_t alignment)
{
    void *temp = NULL;
    if (size)
    {
        temp = malloc_aligned(size, alignment);
        if (alignedPtr && originalSize && temp)
        {
            memcpy(temp, alignedPtr, originalSize);
        }
    }
    if (alignedPtr && temp)
    {
        //free the old pointer
        free_aligned(alignedPtr);
    }
    return temp;
}

size_t get_System_Pagesize(void)
{
    #if defined (_POSIX_VERSION) && _POSIX_VERSION >= 200112L
        //use sysconf: http://man7.org/linux/man-pages/man3/sysconf.3.html
        return (size_t)sysconf(_SC_PAGESIZE);
    #elif defined (_POSIX_VERSION) //this may not be the best way to test this, but I think it will be ok.
        //use get page size: http://man7.org/linux/man-pages/man2/getpagesize.2.html
        return (size_t)getpagesize();
    #elif defined (_MSC_VER) || defined(__MINGW32__) || defined(__MINGW64__)
        SYSTEM_INFO system;
        memset(&system, 0, sizeof(SYSTEM_INFO));
        GetSystemInfo(&system);
        return (size_t)system.dwPageSize;
    #else
        return -1;//unknown, so return something easy to see an error with.
    #endif
}

void *malloc_page_aligned(size_t size)
{
    size_t pageSize = get_System_Pagesize();
    if (pageSize)
    {
        return malloc_aligned(size, pageSize);
    }
    else
    {
        return NULL;
    }
}

void free_page_aligned(void* ptr)
{
    free_aligned(ptr);
}

void *calloc_page_aligned(size_t num, size_t size)
{
    size_t pageSize = get_System_Pagesize();
    if (pageSize)
    {
        return calloc_aligned(num, size, get_System_Pagesize());
    }
    else
    {
        return NULL;
    }
}

void *realloc_page_aligned(void *alignedPtr, size_t originalSize, size_t size)
{
    size_t pageSize = get_System_Pagesize();
    if (pageSize)
    {
        return realloc_aligned(alignedPtr, originalSize, size, get_System_Pagesize());
    }
    else
    {
        return NULL;
    }
}

void nibble_Swap(uint8_t *byteToSwap)
{
    *byteToSwap = ((*byteToSwap & 0x0F) << 4) | ((*byteToSwap & 0xF0) >> 4);
}

void byte_Swap_16(uint16_t *wordToSwap)
{
    *wordToSwap = ((*wordToSwap & 0x00FF) << 8) | ((*wordToSwap & 0xFF00) >> 8);
}

void big_To_Little_Endian_16(uint16_t *wordToSwap)
{
    if (get_Compiled_Endianness() == OPENSEA_LITTLE_ENDIAN)
    {
        byte_Swap_16(wordToSwap);
    }
}

void byte_Swap_32(uint32_t *doubleWordToSwap)
{
    *doubleWordToSwap = ((*doubleWordToSwap & 0x0000FFFF) << 16) | ((*doubleWordToSwap & 0xFFFF0000) >> 16);
    *doubleWordToSwap = ((*doubleWordToSwap & 0x00FF00FF) << 8) | ((*doubleWordToSwap & 0xFF00FF00) >> 8);
}

void big_To_Little_Endian_32(uint32_t *doubleWordToSwap)
{
    if (get_Compiled_Endianness() == OPENSEA_LITTLE_ENDIAN)
    {
        byte_Swap_32(doubleWordToSwap);
    }
}

void word_Swap_32(uint32_t *doubleWordToSwap)
{
    *doubleWordToSwap = ((*doubleWordToSwap & 0x0000FFFF) << 16) | ((*doubleWordToSwap & 0xFFFF0000) >> 16);
}

void byte_Swap_64(uint64_t *quadWordToSwap)
{
    *quadWordToSwap = ((*quadWordToSwap & 0x00000000FFFFFFFFULL) << 32) | ((*quadWordToSwap & 0xFFFFFFFF00000000ULL) >> 32);
    *quadWordToSwap = ((*quadWordToSwap & 0x0000FFFF0000FFFFULL) << 16) | ((*quadWordToSwap & 0xFFFF0000FFFF0000ULL) >> 16);
    *quadWordToSwap = ((*quadWordToSwap & 0x00FF00FF00FF00FFULL) << 8) | ((*quadWordToSwap & 0xFF00FF00FF00FF00ULL) >> 8);
}

void word_Swap_64(uint64_t *quadWordToSwap)
{
    *quadWordToSwap = ((*quadWordToSwap & 0x00000000FFFFFFFFULL) << 32) | ((*quadWordToSwap & 0xFFFFFFFF00000000ULL) >> 32);
    *quadWordToSwap = ((*quadWordToSwap & 0x0000FFFF0000FFFFULL) << 16) | ((*quadWordToSwap & 0xFFFF0000FFFF0000ULL) >> 16);
}

void double_Word_Swap_64(uint64_t *quadWordToSwap)
{
    *quadWordToSwap = ((*quadWordToSwap & 0x00000000FFFFFFFFULL) << 32) | ((*quadWordToSwap & 0xFFFFFFFF00000000ULL) >> 32);
}

int16_t celsius_To_Fahrenheit(int16_t *celsius)
{
    int16_t fahrenheit = 0;
    fahrenheit = (int16_t)((*celsius * (9.0 / 5.0)) + 32.0);
    return fahrenheit;
}

int16_t fahrenheit_To_celsius(int16_t *fahrenheit)
{
    int16_t celsius = 0;
    celsius = (int16_t)((*fahrenheit - 32.0) * (5.0 / 9.0));
    return celsius;
}

int16_t celsius_To_Kelvin(int16_t *celsius)
{
    int16_t kelvin = 0;
    kelvin = (uint16_t)(*celsius + 273.15);
    return kelvin;
}

int16_t fahrenheit_To_Kelvin(int16_t *fahrenheit)
{
    int16_t kelvin = 0;
    kelvin = (int16_t)((5.0 / 9.0) * (*fahrenheit - 32.0) + 273.15);
    return kelvin;
}

int16_t kelvin_To_Celsius(int16_t *kelvin)
{
    int16_t celsius = 0;
    celsius = (uint16_t)(*kelvin - 273.15);
    return celsius;
}

int16_t kelvin_To_Fahrenheit(int16_t *kelvin)
{
    int16_t fahrenheit = 0;
    fahrenheit = (int16_t)((9.0 / 5.0) * (*kelvin - 273.15) + 32.0);
    return fahrenheit;
}

//use this to swap the bytes in a string...useful for ATA strings
void byte_Swap_String(char *stringToChange)
{
    uint32_t stringIter = 0;
    size_t   stringlen = strlen(stringToChange);
    char *swappedString = (char *)calloc(stringlen, sizeof(char));
    if (swappedString == NULL)
    {
        return;
    }
    memset(swappedString, 0, stringlen);
    if (stringlen > 0)
    {
        for (stringIter = 0; stringIter < stringlen; stringIter += 2)
        {
            swappedString[stringIter] = stringToChange[stringIter + 1];
            if (stringIter + 1 < stringlen)
            {
                swappedString[stringIter + 1] = stringToChange[stringIter];
            }
        }
    }
    strncpy(stringToChange, swappedString, stringlen);
    free(swappedString);
}
void remove_Whitespace_Left(char *stringToChange)
{
    size_t iter = 0, len = 0;
    if (stringToChange == NULL)
    {
        return;
    }
    len = strspn(stringToChange, " \t\n\v\f"); //only touch spaces at the beginning of the string, not the whole string
    if (len == 0)
    {
        return;
    }

    while ((stringToChange[iter]) && iter < (strlen(stringToChange) - 1))  // having issues with the isspace command leaving extra chars in the string
    {
        stringToChange[iter] = stringToChange[iter + len];
        iter++;
    }
}
void remove_Trailing_Whitespace(char *stringToChange)
{
    size_t iter = 0;
    if (stringToChange == NULL)
    {
        return;
    }
    iter = (strlen(stringToChange));
    if (iter == -1)
    {
        return;
    }
    while (iter > 0 && isspace(stringToChange[iter - 1]))
    {
        stringToChange[iter - 1] = '\0'; //replace spaces with NULL terminators
        iter--;
    }
}

void remove_Leading_Whitespace(char *stringToChange)
{
    size_t iter = 0, stringToChangeLen = 0;
    if (stringToChange == NULL)
    {
        return;
    }
    stringToChangeLen = strlen(stringToChange);
    while (isspace(stringToChange[iter]) && iter < stringToChangeLen)
    {
        iter++;
    }
<<<<<<< HEAD
	if (iter > 0)
	{
		memmove(&stringToChange[0], &stringToChange[iter], stringToChangeLen - iter);
		memset(&stringToChange[stringToChangeLen - iter], 0, iter);//should this be a null? Or a space? Leaving as null for now since it seems to work...
	}
=======
    if (iter > 0)
    {
        memmove(&stringToChange[0], &stringToChange[iter], stringToChangeLen - iter);
        memset(&stringToChange[stringToChangeLen - iter], 0, iter);//should this be a null? Or a space? Leaving as null for now since it seems to work...
    }
>>>>>>> 5cfa1478
}

void remove_Leading_And_Trailing_Whitespace(char *stringToChange)
{
    remove_Leading_Whitespace(stringToChange);
    remove_Trailing_Whitespace(stringToChange);
}

void convert_String_To_Upper_Case(char *stringToChange)
{
    size_t stringLen = 0, iter = 0;
    if (stringToChange == NULL)
    {
        return;
    }
    stringLen = strlen(stringToChange);
    if (stringLen == 0)
    {
        return;
    }
    while (iter <= stringLen)
    {
        stringToChange[iter] = (char)toupper(stringToChange[iter]);
        iter++;
    }
}

void convert_String_To_Lower_Case(char *stringToChange)
{
    size_t stringLen = 0, iter = 0;
    if (stringToChange == NULL)
    {
        return;
    }
    stringLen = strlen(stringToChange);
    if (stringLen == 0)
    {
        return;
    }
    while (iter <= stringLen)
    {
        stringToChange[iter] = (char)tolower(stringToChange[iter]);
        iter++;
    }
}

void convert_String_To_Inverse_Case(char *stringToChange)
{
    size_t stringLen = 0, iter = 0;
    if (stringToChange == NULL)
    {
        return;
    }
    stringLen = strlen(stringToChange);
    if (stringLen == 0)
    {
        return;
    }
    while (iter <= stringLen)
    {
        if (islower(stringToChange[iter]))
        {
            stringToChange[iter] = (char)tolower(stringToChange[iter]);
        }
        else if (isupper(stringToChange[iter]))
        {
            stringToChange[iter] = (char)toupper(stringToChange[iter]);
        }
        iter++;
    }
}

size_t find_last_occurrence_in_string(char *originalString, char *stringToFind)
{  
    char *stringToCompare = originalString;
    size_t last_occurrence = strlen(originalString);

    while (stringToCompare != NULL)
    {
        char *partialString = strstr(stringToCompare, stringToFind);
        if (partialString != NULL)
        {
            last_occurrence = strlen(partialString);
            partialString += strlen(stringToFind);
            stringToCompare = strstr(partialString, stringToFind);
        }
        else
        {
            break;
        }
    }

    return last_occurrence;
}

void print_Return_Enum(char *funcName, int ret)
{
    if (NULL == funcName)
    {
        printf("Unknown funtion returning: ");
    }
    else
    {
        printf("%s returning: ", funcName);
    }

    switch (ret)
    {
    case SUCCESS:
        printf("SUCCESS\n");
        break;
    case FAILURE:
        printf("FAILURE\n");
        break;
    case NOT_SUPPORTED:
        printf("NOT SUPPORTED\n");
        break;
    case COMMAND_FAILURE:
        printf("COMMAND FAILURE\n");
        break;
    case IN_PROGRESS:
        printf("IN PROGRESS\n");
        break;
    case ABORTED:
        printf("ABORTED\n");
        break;
    case BAD_PARAMETER:
        printf("BAD PARAMETER\n");
        break;
    case MEMORY_FAILURE:
        printf("MEMORY FAILURE\n");
        break;
    case OS_PASSTHROUGH_FAILURE:
        printf("OS PASSTHROUGH FAILURE\n");
        break;
    case LIBRARY_MISMATCH:
        printf("LIBRARY MISMATCH\n");
        break;
    case FROZEN:
        printf("FROZEN\n");
        break;
    case PERMISSION_DENIED:
        printf("PERMISSION DENIED\n");
        break;
    case FILE_OPEN_ERROR:
        printf("FILE OPEN ERROR\n");
        break;
    case WARN_INCOMPLETE_RFTRS:
        printf("WARNING INCOMPLETE RTFRS\n");
        break;
    case COMMAND_TIMEOUT:
        printf("COMMAND TIMEOUT\n");
        break;
    case WARN_NOT_ALL_DEVICES_ENUMERATED:
        printf("WARNING NOT ALL DEVICES ENUMERATED\n");
        break;
    case WARN_INVALID_CHECKSUM:
        printf("WARN INVALID CHECKSUM\n");
        break;
    case OS_COMMAND_NOT_AVAILABLE:
        printf("OS COMMAND NOT AVAILABLE\n");
        break;
    case OS_COMMAND_BLOCKED:
        printf("OS COMMAND BLOCKED\n");
        break;
    default:
        printf("UNKNOWN: %d\n", ret);
        break;
    }
    printf("\n");
}

void print_Data_Buffer(uint8_t *dataBuffer, uint32_t bufferLen, bool showPrint)
{
    uint32_t printIter = 0, offset = 0;
    uint32_t offsetWidth = 2;//used to figure out how wide we need to pad with 0's for consistent output, 2 is the minimum width
    if (bufferLen <= UINT8_MAX)
    {
        offsetWidth = 2;
        printf("\n        "); //0  1  2  3  4  5  6  7  8  9  A  B  C  D  E  F  ");
    }
    else if (bufferLen <= UINT16_MAX)
    {
        offsetWidth = 4;
        printf("\n          "); //0  1  2  3  4  5  6  7  8  9  A  B  C  D  E  F  ");
    }
    else if (bufferLen <= 0xFFFFFF)
    {
        offsetWidth = 6;
        printf("\n            "); //0  1  2  3  4  5  6  7  8  9  A  B  C  D  E  F  ");
    }
    else//32bit width, don't care about 64bit since max size if 32bit
    {
        offsetWidth = 8;
        printf("\n              "); //0  1  2  3  4  5  6  7  8  9  A  B  C  D  E  F  ");
    }
    //we print out 2 (0x) + printf formatting width + 2 (spaces) then the offsets

    for (printIter = 0; printIter < 16 && printIter < bufferLen; printIter++)
    {
        printf("%"PRIX32"  ", printIter);
    }
    char lineBuff[18] = { 0 };
    uint8_t lineBuffIter = 0;
    for (printIter = 0, offset = 0; printIter < bufferLen; ++printIter, ++lineBuffIter)
    {
        if (lineBuffIter > sizeof(lineBuff))
        {
            lineBuffIter = 0;
        }
        //for every 16 bytes we print, we need to make a newline, then print the offset (hex) before we print the data again
        if (printIter % 16 == 0)
        {
            switch (offsetWidth)
            {
            case 4:
                printf("\n  0x%04"PRIX32" ", offset);
                break;
            case 6:
                printf("\n  0x%06"PRIX32" ", offset);
                break;
            case 8:
                printf("\n  0x%08"PRIX32" ", offset);
                break;
            case 2:
            default:
                printf("\n  0x%02"PRIX32" ", offset);
                break;
            }
            offset += 16;
        }
        printf("%02"PRIX8" ", dataBuffer[printIter]);
        if (showPrint)
        {
            if (isprint((int)dataBuffer[printIter]))
            {
                lineBuff[lineBuffIter] = dataBuffer[printIter];
            }
            else
            {
                lineBuff[lineBuffIter] = '.';
            }
        }
        if (showPrint && ((printIter + 1) % 16 == 0 || printIter + 1 == bufferLen))
        {
            lineBuff[17] = '\0';
            lineBuffIter = UINT8_MAX;//this is done to cause an overflow when the ++happens during the loop
            //need to calculate if padding is needed before printing character translations...but how...
            uint32_t spacePadding = (printIter + 1) % 16;
            if (spacePadding)
            {
                uint32_t counter = 0;
                while (counter < ((16 - spacePadding)))
                {
                    printf("   ");
                    counter++;
                }
            }
            //space after last printed hex 
            printf("  ");
            printf("%s", lineBuff);
            memset(lineBuff, 0, sizeof(lineBuff) / sizeof(*lineBuff));
        }
    }
    printf("\n\n");
}

int metric_Unit_Convert(double *byteValue, char** metricUnit)
{
    int ret = SUCCESS;
    uint8_t unitCounter = 0;

    while ((*byteValue / 1000.0) >= 1 && (unitCounter + 1) < 8)
    {
        *byteValue = *byteValue / 1000.00;
        unitCounter += 1;
    }
    switch (unitCounter)
    {
    case 0:
        strcpy(*metricUnit, "B");
        break;
    case 1:
        strcpy(*metricUnit, "KB");
        break;
    case 2:
        strcpy(*metricUnit, "MB");
        break;
    case 3:
        strcpy(*metricUnit, "GB");
        break;
    case 4:
        strcpy(*metricUnit, "TB");
        break;
    case 5:
        strcpy(*metricUnit, "PB");
        break;
    case 6:
        strcpy(*metricUnit, "EB");
        break;
    case 7:
        strcpy(*metricUnit, "ZB");
        break;
    case 8:
        strcpy(*metricUnit, "YB");
        break;
    default:
        ret = FAILURE;
    }
    return ret;
}

int capacity_Unit_Convert(double *byteValue, char** capacityUnit)
{
    int ret = SUCCESS;
    uint8_t unitCounter = 0;

    while ((*byteValue / 1024.0) >= 1 && (unitCounter + 1) < 8)
    {
        *byteValue = *byteValue / 1024.00;
        unitCounter += 1;
    }
    switch (unitCounter)
    {
    case 0:
        strcpy(*capacityUnit, "B");
        break;
    case 1:
        strcpy(*capacityUnit, "KiB");
        break;
    case 2:
        strcpy(*capacityUnit, "MiB");
        break;
    case 3:
        strcpy(*capacityUnit, "GiB");
        break;
    case 4:
        strcpy(*capacityUnit, "TiB");
        break;
    case 5:
        strcpy(*capacityUnit, "PiB");
        break;
    case 6:
        strcpy(*capacityUnit, "EiB");
        break;
    case 7:
        strcpy(*capacityUnit, "ZiB");
        break;
    case 8:
        strcpy(*capacityUnit, "YiB");
        break;
    default:
        ret = FAILURE;
    }
    return ret;
}

bool is_Empty(void *ptrData, size_t lengthBytes)
{
    if (ptrData)
    {
        for (size_t iter = 0, iterEnd = lengthBytes - 1; iter < lengthBytes && iterEnd >= 0 && iterEnd >= iter; ++iter, --iterEnd)
        {
            if (((uint_fast8_t*)ptrData)[iter] != UINT8_C(0) || ((uint_fast8_t*)ptrData)[iterEnd] != UINT8_C(0))
            {
                return false;
            }
        }
        return true;
    }
    return false;
}

void convert_Seconds_To_Displayable_Time_Double(double secondsToConvert, uint8_t *years, uint8_t *days, uint8_t *hours, uint8_t *minutes, uint8_t *seconds)
{
    double tempCalcValue = secondsToConvert;
    //get seconds up to a maximum of 60
    if (seconds)
    {
        *seconds = (uint8_t)(fmod(tempCalcValue, 60.0));
    }
    tempCalcValue /= 60.0;
    //get minutes up to a maximum of 60
    if (minutes)
    {
        *minutes = (uint8_t)(fmod(tempCalcValue, 60.0));
    }
    tempCalcValue /= 60.0;
    //get hours up to a maximum of 24
    if (hours)
    {
        *hours = (uint8_t)(fmod(tempCalcValue, 24.0));
    }
    tempCalcValue /= 24.0;
    //get days up to 365
    if (days)
    {
        *days = (uint8_t)(fmod(tempCalcValue, 365.0));
    }
    tempCalcValue /= 365.0;
    //get years
    if (years)
    {
        *years = (uint8_t)(tempCalcValue);
    }
}

void convert_Seconds_To_Displayable_Time(uint64_t secondsToConvert, uint8_t *years, uint8_t *days, uint8_t *hours, uint8_t *minutes, uint8_t *seconds)
{
    uint64_t tempCalcValue = secondsToConvert;
    //get seconds up to a maximum of 60
    if (seconds)
    {
        *seconds = (uint8_t)(tempCalcValue % 60);
    }
    tempCalcValue /= 60;
    //get minutes up to a maximum of 60
    if (minutes)
    {
        *minutes = (uint8_t)(tempCalcValue % 60);
    }
    tempCalcValue /= 60;
    //get hours up to a maximum of 24
    if (hours)
    {
        *hours = (uint8_t)(tempCalcValue % 24);
    }
    tempCalcValue /= 24;
    //get days up to 365
    if (days)
    {
        *days = (uint8_t)(tempCalcValue % 365);
    }
    tempCalcValue /= 365;
    //get years
    if (years)
    {
        *years = (uint8_t)(tempCalcValue);
    }
}

void print_Time_To_Screen(uint8_t *years, uint8_t *days, uint8_t *hours, uint8_t *minutes, uint8_t *seconds)
{
    if (years && *years > 0)
    {
        printf(" %"PRIu8" year", *years);
        if (*years > 1)
        {
            printf("s");
        }
    }
    if (days && *days > 0)
    {
        printf(" %"PRIu8" day", *days);
        if (*days > 1)
        {
            printf("s");
        }
    }
    if (hours && *hours > 0)
    {
        printf(" %"PRIu8" hour", *hours);
        if (*hours > 1)
        {
            printf("s");
        }
    }
    if (minutes && *minutes > 0)
    {
        printf(" %"PRIu8" minute", *minutes);
        if (*minutes > 1)
        {
            printf("s");
        }
    }
    if (seconds && *seconds > 0)
    {
        printf(" %"PRIu8" second", *seconds);
        if (*seconds > 1)
        {
            printf("s");
        }
    }
    if (years || days || hours || minutes || seconds)
    {
        printf(" ");
    }
}

uint32_t seed32Array[2] = { 0x05EAF00D, 0x05EA51DE };
uint64_t seed64Array[2] = { 0x05EAF00D, 0x05EA51DE };

void seed_32(uint32_t seed)
{
    //first initialize
    seed32Array[0] = seed;
    seed32Array[1] = (uint32_t)((int32_t)seed >> 1);//converting to signed int to perform arithmetic shift, then back for the seed value
    //using that initialization, run the random number generator for a more random seed...may or may not be needed, but I'm doing this anyways - Tyler
    seed32Array[0] = xorshiftplus32();
    seed32Array[0] = xorshiftplus32();
}
void seed_64(uint64_t seed)
{
    //first initialize
    seed64Array[0] = seed;
    seed64Array[1] = (uint64_t)((int64_t)seed >> 2);//converting to signed int to perform arithmetic shift, then back for the seed value
    //using that initialization, run the random number generator for a more random seed...may or may not be needed, but I'm doing this anyways - Tyler
    seed64Array[0] = xorshiftplus64();
    seed64Array[0] = xorshiftplus64();
}

//shift values chosen randomly
uint32_t xorshiftplus32(void)
{
    uint32_t x = seed32Array[0];
    uint32_t const y = seed32Array[1];
    seed32Array[0] = y;
    x ^= x << 13;//a
    seed32Array[1] = x ^ y ^ (x >> 17) ^ (y >> 7); //b, c
    return (seed32Array[1] + y);
}

//shift values chosen randomly
uint64_t xorshiftplus64(void)
{
    uint64_t x = seed64Array[0];
    uint64_t const y = seed64Array[1];
    seed64Array[0] = y;
    x ^= x << 27;//a
    seed64Array[1] = x ^ y ^ (x >> 13) ^ (y >> 32); //b, c
    return (seed64Array[1] + y);
}

uint32_t random_Range_32(uint32_t rangeMin, uint32_t rangeMax)
{
    //doing this to prevent a possible overflow
    if (rangeMax == UINT32_MAX)
    {
        rangeMax -= 1;
    }
    //this will slightly bias the randomness...but not enough for us to care at this point in time
    //return (xorshiftplus32() % (rangeMax + 1 - rangeMin) + rangeMin);

    //This method below should return unbiased results. see http://c-faq.com/lib/randrange.html
    uint32_t d = (UINT32_MAX / (rangeMax - rangeMin + 1) + 1);
    if (d > 0)
    {
        return (rangeMin + xorshiftplus32() / d);
    }
    else
    {
        return 0;
    }
}
uint64_t random_Range_64(uint64_t rangeMin, uint64_t rangeMax)
{
    //doing this to prevent a possible overflow
    if (rangeMax == UINT64_MAX)
    {
        rangeMax -= 1;
    }
    //this will slightly bias the randomness...but not enough for us to care at this point in time
    //return (xorshiftplus64() % (rangeMax + 1 - rangeMin) + rangeMin);

    //This method below should return unbiased results. see http://c-faq.com/lib/randrange.html
    uint64_t d = (UINT64_MAX / (rangeMax - rangeMin + 1) + 1);
    if (d > 0)
    {
        return (rangeMin + xorshiftplus64() / d);
    }
    else
    {
        return 0;
    }
}

int fill_Random_Pattern_In_Buffer(uint8_t *ptrData, uint32_t dataLength)
{
    uint32_t *localPtr = (uint32_t*)ptrData;
    if (dataLength < sizeof(uint32_t) || !ptrData)
    {
        return BAD_PARAMETER;
    }
    seed_32((uint32_t)time(NULL));
    for (uint32_t iter = 0; iter < (dataLength / sizeof(uint32_t)); ++iter)
    {
        localPtr[iter] = xorshiftplus32();
    }
    return SUCCESS;
}

int fill_Hex_Pattern_In_Buffer(uint32_t hexPattern, uint8_t *ptrData, uint32_t dataLength)
{
    uint32_t *localPtr = (uint32_t*)ptrData;
    if (!ptrData || dataLength < sizeof(uint32_t))
    {
        return BAD_PARAMETER;
    }
    for (uint32_t iter = 0; iter < (dataLength / sizeof(uint32_t)); ++iter)
    {
        localPtr[iter] = hexPattern;
    }
    return SUCCESS;
}

int fill_Incrementing_Pattern_In_Buffer(uint8_t incrementStartValue, uint8_t *ptrData, uint32_t dataLength)
{
    if (!ptrData)
    {
        return BAD_PARAMETER;
    }
    for (uint32_t iter = 0; iter < dataLength; ++iter)
    {
        ptrData[iter] = incrementStartValue++;
    }
    return SUCCESS;
}

int fill_ASCII_Pattern_In_Buffer(const char *asciiPattern, uint32_t patternLength, uint8_t *ptrData, uint32_t dataLength)
{
    if (!ptrData || patternLength == 0 || !asciiPattern)
    {
        return BAD_PARAMETER;
    }
    for (uint32_t iter = 0; iter < dataLength; iter += patternLength)
    {
        memcpy(&ptrData[iter], asciiPattern, M_Min(patternLength, dataLength - iter));
    }
    return SUCCESS;
}

int fill_Pattern_Buffer_Into_Another_Buffer(uint8_t *inPattern, uint32_t inpatternLength, uint8_t *ptrData, uint32_t dataLength)
{
    if (!ptrData || inpatternLength == 0 || !inPattern || dataLength == 0)
    {
        return BAD_PARAMETER;
    }
    for (uint32_t iter = 0; iter < dataLength; iter += inpatternLength)
    {
        memcpy(&ptrData[iter], inPattern, M_Min(inpatternLength, dataLength - iter));
    }
    return SUCCESS;
}

double convert_128bit_to_double(uint8_t * pData)
{
    double result = 0;
    int i;
    for (i = 0; i < 16; i++) {
        result *= 256;
        result += pData[15 - i];
    }
    return result;
}

time_t get_Future_Date_And_Time(time_t inputTime, uint64_t secondsInTheFuture)
{
    uint8_t years = 0, months = 0, days = 0, hours = 0, minutes = 0, seconds = 0;
    struct tm futureTime = *localtime((const time_t*)&inputTime);
    //first break the input time into seperate units
    convert_Seconds_To_Displayable_Time(secondsInTheFuture, &years, &days, &hours, &minutes, &seconds);
    //now start setting the future time struct and checking when incrementing things for overflow
    //start with seconds
    if (seconds > 0)
    {
        if (futureTime.tm_sec + seconds > 59)
        {
            //increment minutes since we will adjust that next
            minutes++;
            futureTime.tm_sec = futureTime.tm_sec + seconds - 60;
        }
        else
        {
            futureTime.tm_sec += seconds;
        }
    }
    //now minutes
    if (minutes > 0)
    {
        if (futureTime.tm_min + minutes > 59)
        {
            hours++;
            futureTime.tm_min = futureTime.tm_min + minutes - 60;
        }
        else
        {
            futureTime.tm_min += minutes;
        }
    }
    //now hours
    if (hours > 0)
    {
        if (futureTime.tm_hour + hours > 23)
        {
            days++;
            futureTime.tm_hour = futureTime.tm_hour + hours - 24;
        }
        else
        {
            futureTime.tm_hour += hours;
        }
    }
    //now days (including week day information)
    if (days > 0)
    {
        //day of the year
        if (futureTime.tm_yday + days > 365)
        {
            years++;
            futureTime.tm_yday = futureTime.tm_yday + days - 366;
        }
        else
        {
            futureTime.tm_yday += days;
        }
        //day of the week
        if (futureTime.tm_wday + days > 6)
        {
            futureTime.tm_wday = futureTime.tm_wday + days - 7;
        }
        else
        {
            futureTime.tm_wday += days;
        }
        //day of the month (depends on the month!)
        uint8_t numberOfDaysInMonth = 31;//assume the most common
        switch (futureTime.tm_mon)
        {
        case 0://january
        case 2://march
        case 4://may
        case 6://july
        case 7://august
        case 9://october
        case 11://december
            //31 days a month
            numberOfDaysInMonth = 31;
            break;
        case 3://april
        case 5://june
        case 8://september
        case 10://november
            //30 days a month
            numberOfDaysInMonth = 30;
            break;
        case 1://february
            //28 days a month (do we need to handle leap year?)
            if (futureTime.tm_year % 400 == 0)
            {
                //leap year
                numberOfDaysInMonth = 29;
            }
            else if (futureTime.tm_year % 100 == 0)
            {
                //not a leap year
                numberOfDaysInMonth = 28;
            }
            else if (futureTime.tm_year % 4 == 0)
            {
                //leap year
                numberOfDaysInMonth = 29;
            }
            else
            {
                //not a leap year
                numberOfDaysInMonth = 28;
            }
            break;
        default://do nothing
            break;
        }
        if (futureTime.tm_mday + days > numberOfDaysInMonth)
        {
            months++;
            futureTime.tm_mday = futureTime.tm_mday + days - (numberOfDaysInMonth + 1);
        }
        else
        {
            futureTime.tm_mday += days;
        }
    }
    //now months
    if (months > 0)
    {
        if (futureTime.tm_mon + months > 11)
        {
            years++;
            futureTime.tm_mon = futureTime.tm_mon + months - 12;
        }
        else
        {
            futureTime.tm_mon += months;
        }
    }
    //now years
    if (years > 0)
    {
        //since 1900...just increment since no range applies today
        futureTime.tm_year += years;
    }    
    return mktime(&futureTime);
}

int get_Compiler_Info(eCompiler *compilerUsed, ptrCompilerVersion compilerVersionInfo)
{
    int ret = SUCCESS;//should always return this unless we don't find a compiler we support.
    //make sure we set unknown and clear out version info before we continue.
    *compilerUsed = OPENSEA_COMPILER_UNKNOWN;
    memset(compilerVersionInfo, 0, sizeof(compilerVersion));
    //Time to start checking predefined compiler macros
#if defined _MSC_VER
    //Microsoft Visual C/C++ compiler (code is written to use the _MSC_FULL_VER from 2003 and later and we only really support 2013 and higher due to C99 usage)-TJE
    *compilerUsed = OPENSEA_COMPILER_MICROSOFT_VISUAL_C_CPP;
    char msVersion[10] = { 0 };
    sprintf(msVersion, "%u", _MSC_FULL_VER);
    char msMajor[3] = { 0 };
    char msMinor[3] = { 0 };
    char msPatch[6] = { 0 };
    strncpy(msMajor,&msVersion[0], 2);
    msMajor[2] = '\0';
    strncpy(msMinor,&msVersion[2], 2);
    msMinor[2] = '\0';
    strncpy(msPatch,&msVersion[4], 5);
    msPatch[5] = '\0';
    compilerVersionInfo->major = (uint16_t)atoi(msMajor);
    compilerVersionInfo->minor = (uint16_t)atoi(msMinor);
    compilerVersionInfo->patch = (uint16_t)atoi(msPatch);
#elif defined __MINGW64__
    *compilerUsed = OPENSEA_COMPILER_MINGW;
    compilerVersionInfo->major = __MINGW64_VERSION_MAJOR;
    compilerVersionInfo->minor = __MINGW64_VERSION_MINOR;
    compilerVersionInfo->patch = 0;
#elif defined __MINGW32__
    *compilerUsed = OPENSEA_COMPILER_MINGW;
    compilerVersionInfo->major = __MINGW32_MAJOR_VERSION;
    compilerVersionInfo->minor = __MINGW32_MINOR_VERSION;
    compilerVersionInfo->patch = 0;
#elif defined __clang__
    *compilerUsed = OPENSEA_COMPILER_CLANG;
    compilerVersionInfo->major = __clang_major__;
    compilerVersionInfo->minor = __clang_minor__;
    compilerVersionInfo->patch = __clang_patchlevel__;
#elif defined __HP_aCC
    //untested
    *compilerUsed = OPENSEA_COMPILER_HP_A_CPP;
    char hpVersion[7] = { 0 };
    sprintf(hpVersion, "%u", __HP_aCC);
    char hpMajor[3] = { 0 };
    char hpMinor[3] = { 0 };
    char hpPatch[3] = { 0 };
    strncpy(hpMajor, &hpVersion[0], 2);
    strncpy(hpMinor, &hpVersion[2], 2);
    strncpy(hpPatch, &hpVersion[4], 2);
    compilerVersionInfo->major = (uint16_t)atoi(hpMajor);
    compilerVersionInfo->minor = (uint16_t)atoi(hpMinor);
    compilerVersionInfo->patch = (uint16_t)atoi(hpPatch);
#elif defined __IBMC__ || defined __IBMCPP__
    //untested
    //detect if it's xl or lx for system z
    #if defined __COMPILER_VER__
    //system z
    compilerVersionInfo->major = M_Nibble6(__COMPILER_VER__);
    compilerVersionInfo->minor = M_Byte2(__COMPILER_VER__);
    compilerVersionInfo->patch = M_Word0(__COMPILER_VER__);
    #else
    //standard xl
    compilerVersionInfo->major = M_Byte1(__xlC__);
    compilerVersionInfo->minor = M_Byte0(__xlC__);
    compilerVersionInfo->patch = M_Byte1(__xlC_ver__);
    #endif
#elif defined __INTEL_COMPILER
    //untested
    *compilerUsed = OPENSEA_COMPILER_INTEL_C_CPP;
    char intelVersion[4] = { 0 };
    sprintf(intelVersion, "%u", __INTEL_COMPILER);
    char intelMajor[2] = { 0 };
    char intelMinor[2] = { 0 };
    char intelPatch[2] = { 0 };
    strncpy(intelMajor, &intelVersion[0], 1);
    strncpy(intelMinor, &intelVersion[1], 1);
    strncpy(intelPatch, &intelVersion[2], 1);
    compilerVersionInfo->major = (uint16_t)atoi(intelMajor);
    compilerVersionInfo->minor = (uint16_t)atoi(intelMinor);
    compilerVersionInfo->patch = (uint16_t)atoi(intelPatch);
#elif defined __SUNPRO_C || defined __SUNPRO_CC
    //untested
    //code below is written for versions 5.10 and later. (latest release as of writing this code is version 5.12) - TJE
    *compilerUsed = OPENSEA_COMPILER_SUNPRO_C_CPP;
    compilerVersionInfo->major = M_Nibble3(__SUNPRO_C);
    compilerVersionInfo->minor = (M_Nibble2(__SUNPRO_C) << 4) | M_Nibble1(__SUNPRO_C);//I think this is wrong. Version 5.10 is represented as 0x5100. Need to put extra code in here to fix this when we actually support this compiler.
    compilerVersionInfo->patch = M_Nibble0(__SUNPRO_C);
#elif defined __GNUC__ //CYGWIN?
    //GCC C/C++ compiler
    *compilerUsed = OPENSEA_COMPILER_GCC;
    compilerVersionInfo->major = __GNUC__;
    compilerVersionInfo->minor = __GNUC_MINOR__;
    compilerVersionInfo->patch = __GNUC_PATCHLEVEL__;//introduced in GCC 3.0, but even that is super old so this shouldn't cause any problems.-TJE
#else
    ret = NOT_SUPPORTED;
#endif
    return ret;
}

void print_Compiler(eCompiler compilerUsed)
{
    switch (compilerUsed)
    {
    case OPENSEA_COMPILER_MICROSOFT_VISUAL_C_CPP:
        printf("Microsoft Visual C/C++");
        break;
    case OPENSEA_COMPILER_GCC:
        printf("GCC");
        break;
    case OPENSEA_COMPILER_CLANG:
        printf("Clang");
        break;
    case OPENSEA_COMPILER_MINGW:
        printf("MinGW");
        break;
    case OPENSEA_COMPILER_INTEL_C_CPP:
        printf("Intel C/C++");
        break;
    case OPENSEA_COMPILER_SUNPRO_C_CPP:
        printf("Oracle Sunpro C/C++");
        break;
    case OPENSEA_COMPILER_IBM_XL_C_CPP:
        printf("IBM XL C/C++");
        break;
    case OPENSEA_COMPILER_IBM_SYSTEMZ_C_CPP:
        printf("IBM XL C/C++ for SystemZ");
        break;
    case OPENSEA_COMPILER_HP_A_CPP:
        printf("HP aCC");
        break;
    case OPENSEA_COMPILER_UNKNOWN:
    case OPENSEA_COMPILER_RESERVED:
    default:
        printf("Unknown Compiler");
        break;
    }
}

void print_Compiler_Version_Info(ptrCompilerVersion compilerVersionInfo)
{
    printf("%"PRIu16".%"PRIu16".%"PRIu16"", compilerVersionInfo->major, compilerVersionInfo->minor, compilerVersionInfo->patch);
}

long int get_File_Size(FILE *filePtr)
{
    long int fileSize = 0;
    long int initialPos = ftell(filePtr);
    rewind(filePtr);
    fseek(filePtr, 0, SEEK_END);
    fileSize = ftell(filePtr);
    rewind(filePtr);
    fseek(filePtr, initialPos, SEEK_SET);
    return fileSize;
}

bool get_And_Validate_Integer_Input(const char * strToConvert, uint64_t * outputInteger)
{
    bool ret = true; 
    bool hex = false;
    const char * tmp = strToConvert;
    while (*tmp != '\0')
    {
        if ( (!isxdigit(*tmp)) && (*tmp != 'x') && (*tmp != 'h') )
        {
            ret = false;
            break;
        }
        else if (!isdigit(*tmp))
        {
            hex = true;
        }
        tmp++;
    }
    //If everything is a valid hex digit. 
    //TODO: What about realllyyyy long hex value? 
    if (ret == true )
    {
        if ( hex )
        {
            *outputInteger = strtol(strToConvert, NULL, 16);
        }
        else
        {
            *outputInteger = strtol(strToConvert, NULL, 10);
        }
    }
    else
    {
        ret = false; 
    }
    //Final Check
    if (ret == true && errno != 0 && * outputInteger == 0)
    {
        ret = false;
    }

    return ret;
}

void print_Errno_To_Screen(int error)
{
#if defined (__STDC_VERSION__) && __STDC_VERSION__ >= 201112L && defined (__STDC_LIB_EXT1__)//This last piece must be defined by the compiler for this to be used...Only will be set if user defined __STDC_WANT_LIB_EXT1__
    size_t errorStringLen = strerrorlen_s(error);
    char *errorString = (char*)calloc(errorStringLen + 1, sizeof(char));
    if (errorString)
    {
        strerror(errorString, errorStringLen + 1, error);//returns 0 if whole string fits, nonzero if it was truncatd
        printf("%d - %s\n", error, errorString);
    }
    else
    {
        printf("%d - <Unable to convert error to string>\n", error);
    }
    safe_Free(errorString);
#elif defined (_MSC_VER) //TODO: Check for a specific version of visual studio?
    char errorString[1024] = { 0 };
    if(0 == strerror_s(errorString, 1024, error))
    {
        printf("%d - %s\n", error, errorString);
    }
    else
    {
        printf("%d - <Unable to convert error to string>\n", error);
    }
#else
    printf("%d - %s\n", error, strerror(error));
#endif
}

uint64_t power_Of_Two(uint16_t exponent)
{
    uint64_t result = UINT64_C(1);
    switch (exponent)
    {
    case 0:
        break;
    case 1:
        result = UINT64_C(2);
        break;
    case 2:
        result = UINT64_C(4);
        break;
    case 3:
        result = UINT64_C(8);
        break;
    case 4:
        result = UINT64_C(16);
        break;
    case 5:
        result = UINT64_C(32);
        break;
    case 6:
        result = UINT64_C(64);
        break;
    case 7:
        result = UINT64_C(128);
        break;
    case 8:
        result = UINT64_C(256);
        break;
    case 9:
        result = UINT64_C(512);
        break;
    case 10:
        result = UINT64_C(1024);
        break;
    case 11:
        result = UINT64_C(2048);
        break;
    case 12:
        result = UINT64_C(4096);
        break;
    case 13:
        result = UINT64_C(8192);
        break;
    case 14:
        result = UINT64_C(16384);
        break;
    case 15:
        result = UINT64_C(32768);
        break;
    case 16:
        result = UINT64_C(65536);
        break;
    case 17:
        result = UINT64_C(131072);
        break;
    case 20:
        result = UINT64_C(262144);
        break;
    case 21:
        result = UINT64_C(524288);
        break;
    case 22:
        result = UINT64_C(1048576);
        break;
    case 23:
        result = UINT64_C(2097152);
        break;
    case 24:
        result = UINT64_C(4194304);
        break;
    case 25:
        result = UINT64_C(8388608);
        break;
    case 26:
        result = UINT64_C(16777216);
        break;
    case 27:
        result = UINT64_C(33554432);
        break;
    case 28:
        result = UINT64_C(67108864);
        break;
    case 29:
        result = UINT64_C(134217728);
        break;
    case 30:
        result = UINT64_C(268435456);
        break;
    default:
        result = 2 << (exponent - 1);
        //{
        //    //Since this case is 31 or higher, we can start with the value above to reduce how long this loop runs
        //    uint32_t shiftCounter = UINT64_C(30);//uint32 in case we do hit something huge in this loop and roll all the way around a uint16
        //    result = UINT64_C(268435456);
        //    while (shiftCounter < exponent)
        //    {
        //        result = result << UINT64_C(1); //multiply by 2
        //        ++shiftCounter;
        //    }
        //}
        break;
    }
    return result;
}

//making it look similar to a std lib function like isPrint.
int is_ASCII(int c)
{
    if (c >= 0x7F || c < 0)
    {
        return 0;//false
    }
    else
    {
        return 1;//true
    }
}<|MERGE_RESOLUTION|>--- conflicted
+++ resolved
@@ -402,19 +402,11 @@
     {
         iter++;
     }
-<<<<<<< HEAD
-	if (iter > 0)
-	{
-		memmove(&stringToChange[0], &stringToChange[iter], stringToChangeLen - iter);
-		memset(&stringToChange[stringToChangeLen - iter], 0, iter);//should this be a null? Or a space? Leaving as null for now since it seems to work...
-	}
-=======
     if (iter > 0)
     {
         memmove(&stringToChange[0], &stringToChange[iter], stringToChangeLen - iter);
         memset(&stringToChange[stringToChangeLen - iter], 0, iter);//should this be a null? Or a space? Leaving as null for now since it seems to work...
     }
->>>>>>> 5cfa1478
 }
 
 void remove_Leading_And_Trailing_Whitespace(char *stringToChange)
