--- conflicted
+++ resolved
@@ -111,15 +111,11 @@
     if (bufsz > 0) //Allow calling only when bufsz > 0. Let _vsnprintf evaluate if buffer is NULL in here.
     {
         errno = 0;
-<<<<<<< HEAD
 #if defined (__STDC_SECURE_LIB__)
         charCount = _vsnprintf_s(buffer, bufsz, _TRUNCATE, format, args);
 #else
         charCount = _vsnprintf(buffer, bufsz, format, args);
 #endif
-=======
-        charCount = _vsnprintf(buffer, bufsz, format, args);
->>>>>>> 4f9d7a93
     }
     if (charCount == -1)
     {
@@ -818,11 +814,7 @@
     return false;
 }
 
-<<<<<<< HEAD
 void print_Return_Enum(const char *funcName, eReturnValues ret)
-=======
-void print_Return_Enum(char *funcName, eReturnValues ret)
->>>>>>> 4f9d7a93
 {
     if (NULL == funcName)
     {
@@ -1568,10 +1560,7 @@
             setlocale(LC_TIME, currentLocale);
         }
         safe_Free(currentLocale);
-<<<<<<< HEAD
         #endif //!C11 annex k or MSFT secure lib for asctime
-=======
->>>>>>> 4f9d7a93
     }
     return buffer;
 }
@@ -1899,24 +1888,10 @@
 //Should these units be broken up into different types and the allowed type has to be passed in?
 static bool is_Allowed_Unit_For_Get_And_Validate_Input(const char* unit, eAllowedUnitInput unittype)
 {
-<<<<<<< HEAD
     bool allowed = false;
     if (unit)
     {
         switch (unittype)
-=======
-    bool ret = true;
-    bool hex = false;
-    bool isZero = true;
-    const char * tmp = strToConvert;
-    while (*tmp != '\0')
-    {
-        //if non zero char, then isZero=false
-        if (isZero && *tmp != '0' && (*tmp != 'x') && (*tmp != 'h'))
-            isZero = false;
-
-        if ((!isxdigit(*tmp)) && (*tmp != 'x') && (*tmp != 'h'))
->>>>>>> 4f9d7a93
         {
         case ALLOW_UNIT_NONE:
             allowed = false;
@@ -2059,7 +2034,6 @@
         }
         return ret;
     }
-<<<<<<< HEAD
     else
     {
         return false;
@@ -2069,10 +2043,6 @@
 bool get_And_Validate_Integer_Input_UL(const char * strToConvert, char** unit, eAllowedUnitInput unittype, unsigned long * outputInteger)
 {
     if (strToConvert && outputInteger)
-=======
-    //If everything is a valid hex digit.    
-    if (ret)
->>>>>>> 4f9d7a93
     {
         bool ret = true;
         bool hex = false;
@@ -2155,7 +2125,6 @@
             *outputInteger = C_CAST(unsigned int, temp);
         }
     }
-<<<<<<< HEAD
     return ret;
 }
 bool get_And_Validate_Integer_Input_US(const char * strToConvert, char** unit, eAllowedUnitInput unittype, unsigned short * outputInteger)
@@ -2163,11 +2132,6 @@
     unsigned long temp = 0;
     bool ret = get_And_Validate_Integer_Input_UL(strToConvert, unit, unittype, &temp);
     if (ret)
-=======
-
-    //Final Check
-    if (ret && ((*outputInteger == ULLONG_MAX && errno == ERANGE) || (*outputInteger == 0 && !isZero)))
->>>>>>> 4f9d7a93
     {
         #if defined (USHORT_MAX) && defined (ULONG_MAX) && ULONG_MAX > USHORT_MAX
         if (temp > USHORT_MAX)
@@ -2209,14 +2173,7 @@
 
 bool get_And_Validate_Integer_Input_LL(const char * strToConvert, char** unit, eAllowedUnitInput unittype, long long * outputInteger)
 {
-<<<<<<< HEAD
     if (strToConvert && outputInteger)
-=======
-#if defined (USING_C11) && defined (__STDC_LIB_EXT1__)//This last piece must be defined by the compiler for this to be used...Only will be set if user defined __STDC_WANT_LIB_EXT1__
-    size_t errorStringLen = strerrorlen_s(error);
-    char *errorString = C_CAST(char*, calloc(errorStringLen + 1, sizeof(char)));
-    if (errorString)
->>>>>>> 4f9d7a93
     {
         bool ret = true;
         bool hex = false;
@@ -2950,7 +2907,7 @@
 {
     double result = 1.0;
     int64_t localPower = C_CAST(int64_t, power);
-    if(localPower == INT64_C(0))
+    if (localPower == INT64_C(0))
     {
         return 1.0;
     }
@@ -2958,7 +2915,7 @@
     {
         return number;
     }
-    for (int64_t i = INT64_C(-1); i >= localPower && localPower != INT64_C(0); i--) 
+    for (int64_t i = INT64_C(-1); i >= localPower && localPower != INT64_C(0); i--)
     {
         result = result * (1.0 / number);
     }
@@ -3143,7 +3100,7 @@
 #else
         //one idea on the web is this ugly volatile function pointer to memset to stop the compiler optimization
         //so doing this so I don't need to make more per-compiler ifdefs for other solutions
-        void* (* const volatile no_optimize_memset) (void*, int, size_t) = memset;
+        void* (*const volatile no_optimize_memset) (void*, int, size_t) = memset;
         return no_optimize_memset(dest, 0, count);
 #endif
     }
@@ -4214,17 +4171,7 @@
 //We can add additional things to do before closing the file to validate things, flush, etc as needed to make this better.
 eSecureFileError secure_Close_File(secureFileInfo* fileInfo)
 {
-<<<<<<< HEAD
     if (fileInfo)
-=======
-    double result = 1.0;
-    int64_t localPower = C_CAST(int64_t, power);
-    if (localPower == INT64_C(0))
-    {
-        return 1.0;
-    }
-    if (localPower == INT64_C(1))
->>>>>>> 4f9d7a93
     {
         fileInfo->error = SEC_FILE_INVALID_FILE;
         if (fileInfo->file)
@@ -4247,16 +4194,12 @@
         }
         return fileInfo->error;
     }
-<<<<<<< HEAD
     return SEC_FILE_INVALID_SECURE_FILE;
 }
 
 M_NODISCARD eSecureFileError secure_Read_File(secureFileInfo* fileInfo, void* M_RESTRICT buffer, size_t buffersize, size_t elementsize, size_t count, size_t* numberread/*optional*/)
 {
     if (fileInfo)
-=======
-    for (int64_t i = INT64_C(-1); i >= localPower && localPower != INT64_C(0); i--)
->>>>>>> 4f9d7a93
     {
         fileInfo->error = SEC_FILE_INVALID_FILE;
         if (fileInfo->file)
@@ -4418,16 +4361,7 @@
 
 eSecureFileError secure_Rewind_File(secureFileInfo* fileInfo)
 {
-<<<<<<< HEAD
     if (fileInfo)
-=======
-    int32_t  exponent = C_CAST(int32_t, M_GETBITRANGE(floatValue, 30, 23) - 127);
-    double sign = pow(-1.0, C_CAST(double, M_GETBITRANGE(floatValue, 31, 31)));
-
-    int8_t power = -23;
-    double mantisa = 1.0;
-    for (uint8_t i = 0; i < 23; i++)
->>>>>>> 4f9d7a93
     {
         fileInfo->error = SEC_FILE_INVALID_FILE;
         if (fileInfo->file)
@@ -4440,21 +4374,10 @@
     return SEC_FILE_INVALID_SECURE_FILE;
 }
 
-<<<<<<< HEAD
 offset_t secure_Tell_File(secureFileInfo* fileInfo)
-=======
-//these string concatenation functions currently use snprintf for portability.
-//We can look into using strlcat (BSD, glibc 2.38+) or strcpy_s (Annex_k, MSVC) as well to improve performance
-// when these other calls are available.-TJE
-//https://sourceware.org/glibc/wiki/FAQ#Why_no_strlcpy_.2F_strlcat.3F
-// Using memccpy as it is available nearly everywhere and is significantly faster
-//https://developers.redhat.com/blog/2019/08/12/efficient-string-copying-and-concatenation-in-c#
-char* common_String_Concat(char* destination, size_t destinationSizeBytes, const char* source)
->>>>>>> 4f9d7a93
 {
     if (fileInfo)
     {
-<<<<<<< HEAD
         fileInfo->error = SEC_FILE_INVALID_FILE;
         if (fileInfo->file)
         {
@@ -4479,40 +4402,6 @@
             return tellres;
         }
         return -1;
-=======
-#if defined (POSIX_2001) || defined (_MSC_VER) || defined (__MINGW32__) || defined (USING_C23)
-        char* dup = strdup(destination);
-        if (dup)
-        {
-            char* p = C_CAST(char*, memccpy(destination, dup, '\0', destinationSizeBytes));
-            size_t destinationSizeBytesAvailable = destinationSizeBytes - (C_CAST(uintptr_t, p) - C_CAST(uintptr_t, destination) - int_to_sizet(1));
-            if (NULL == memccpy(p - 1, source, '\0', destinationSizeBytesAvailable))
-            {
-                //add null terminator to the destination, overwriting last byte written to stay in bounds -TJE
-                destination[destinationSizeBytes - int_to_sizet(1)] = '\0';
-            }
-            safe_Free(dup)
-            return destination;
-        }
-#elif (defined (__FreeBSD__) && __FreeBSD__ >= 4) || (defined (__OpenBSD__) && defined(OpenBSD2_4)) || (defined (__NetBSD__) && defined (__NetBSD_Version__) && __NetBSD_Version >= 1040000300L)
-        //use strlcat
-        //FreeBSD 3.3 and later
-        //openBSD 2.4 and later
-        //netbsd  1.4.3
-        strlcat(destination, source, destinationSizeBytes);
-        return destination;
-#else //memccpy, strlcat/strcpy not available
-        size_t duplen = strlen(destination);
-        char* dup = C_CAST(char*, calloc(duplen + 1, sizeof(char)));
-        if (dup)
-        {
-            memcpy(dup, destination, duplen + 1);
-            snprintf(destination, destinationSizeBytes, "%s%s", dup, source);
-            safe_Free(dup)
-            return destination;
-        }
-#endif   
->>>>>>> 4f9d7a93
     }
     return -1;
 }
@@ -4521,7 +4410,6 @@
 {
     if (fileInfo)
     {
-<<<<<<< HEAD
         fileInfo->error = SEC_FILE_INVALID_FILE;
         if (fileInfo->file)
         {
@@ -4540,54 +4428,6 @@
             }
         }
         return fileInfo->error;
-=======
-#if defined (POSIX_2001) || defined (_MSC_VER) || defined (__MINGW32__) || defined (USING_C23)
-        char* dup = strdup(destination);
-        if (dup)
-        {
-            char* p = C_CAST(char*, memccpy(destination, dup, '\0', destinationSizeBytes));
-            size_t destinationSizeBytesAvailable = destinationSizeBytes - (C_CAST(uintptr_t, p) - C_CAST(uintptr_t, destination) - int_to_sizet(1));
-            if (NULL == memccpy(p - 1, source, '\0', M_Min(destinationSizeBytesAvailable, int_to_sizet(sourceLength))))
-            {
-                if (int_to_sizet(sourceLength) >= destinationSizeBytesAvailable)
-                {
-                    //add null terminator to the destination, overwriting last byte written to stay in bounds -TJE
-                    destination[destinationSizeBytes - int_to_sizet(1)] = '\0';
-                }
-                else
-                {
-                    //append a null terminator after the last written byte of the string - TJE
-                    destination[destinationSizeBytes - destinationSizeBytesAvailable + int_to_sizet(sourceLength)] = '\0';
-                }
-            }
-            safe_Free(dup)
-            return destination;
-        }
-#elif (defined (__FreeBSD__) && __FreeBSD__ >= 4) || (defined (__OpenBSD__) && defined(OpenBSD2_4)) || (defined (__NetBSD__) && defined (__NetBSD_Version__) && __NetBSD_Version >= 1040000300L)
-        //use strlcat
-        //FreeBSD 3.3 and later
-        //openBSD 2.4 and later
-        //netbsd  1.4.3
-        char* dup = C_CAST(char*, calloc(sourceLength + 1, sizeof(char)));
-        if (dup)
-        {
-            strlcpy(dup, source, sourceLength);
-            strlcat(destination, dup, destinationSizeBytes);
-            safe_Free(dup)
-            return destination;
-        }
-#else //memccpy, strlcat/strcpy not available
-        size_t duplen = strlen(destination);
-        char* dup = C_CAST(char*, calloc(duplen + 1, sizeof(char)));
-        if (dup)
-        {
-            memcpy(dup, destination, duplen + 1);
-            snprintf(destination, destinationSizeBytes, "%s%.*s", dup, sourceLength, source);
-            safe_Free(dup)
-            return destination;
-        }
-#endif
->>>>>>> 4f9d7a93
     }
     return SEC_FILE_INVALID_SECURE_FILE;
 }
@@ -4596,16 +4436,8 @@
 {
     if (fileInfo && pos)
     {
-<<<<<<< HEAD
         fileInfo->error = SEC_FILE_INVALID_FILE;
         if (fileInfo->file)
-=======
-#if defined (USING_C23) || defined (HAVE_MEMSET_EXPLICIT)
-        return memset_explicit(dest, 0, count);
-#elif defined (__STDC_LIB_EXT1__) || defined (HAVE_MEMSET_S)
-        //use memset_s since it cannot be optimized out
-        if (0 == memset_s(dest, count, 0, count))
->>>>>>> 4f9d7a93
         {
             int getposres = fgetpos(fileInfo->file, pos);
             if (getposres == 0)
@@ -4645,34 +4477,7 @@
                 fileInfo->error = SEC_FILE_FAILURE;
             }
         }
-<<<<<<< HEAD
         return fileInfo->error;
-=======
-#elif defined (_WIN32) && defined (_MSC_VER)
-        //use microsoft's SecureZeroMemory function
-        return SecureZeroMemory(dest, count);
-#elif (defined (__FreeBSD__) && __FreeBSD__ >= 11) || (defined (__OpenBSD__) && defined(OpenBSD5_5)) || (defined (__GLIBC__) && defined (__GLIBC_MINOR__) && __GLIBC__ >= 2 && __GLIBC_MINOR__ >= 25) || defined (HAVE_EXPLICIT_BZERO)
-        //TODO: MUSL seems to support this too, so need to figure out how to detect it there.
-        //https://elixir.bootlin.com/musl/latest/source/src/string/explicit_bzero.c <- seems to appear first in 1.1.20
-        //https://man.freebsd.org/cgi/man.cgi?query=explicit_bzero
-        //https://www.gnu.org/software/gnulib/manual/html_node/explicit_005fbzero.html
-        //https://man.dragonflybsd.org/?command=explicit_bzero&section=3
-        //illumos has this too, but differs from oracle's solaris which has explicit_memset
-        //https://illumos.org/man/3C/explicit_bzero
-        explicit_bzero(dest, count);
-        return dest;
-#elif (defined (__NetBSD__) && defined (__NetBSD_Version__) && __NetBSD_Version >= 7000000000L /* net bsd version 7.0 and up*/) || defined (HAVE_EXPLICIT_MEMSET)
-        //https://man.netbsd.org/NetBSD-8.0/explicit_memset.3
-        //https://docs.oracle.com/cd/E88353_01/html/E37843/explicit-memset-3c.html
-        //TODO: Solaris 11.4.12 added this, but I cannot find it in illumos based distributions
-        return explicit_memset(dest, 0, count);
-#else
-        //one idea on the web is this ugly volatile function pointer to memset to stop the compiler optimization
-        //so doing this so I don't need to make more per-compiler ifdefs for other solutions
-        void* (*const volatile no_optimize_memset) (void*, int, size_t) = memset;
-        return no_optimize_memset(dest, 0, count);
-#endif
->>>>>>> 4f9d7a93
     }
     else if (fileInfo)
     {
@@ -4680,469 +4485,5 @@
         fileInfo->error = SEC_FILE_INVALID_PARAMETER;
         return fileInfo->error;
     }
-<<<<<<< HEAD
     return SEC_FILE_INVALID_SECURE_FILE;
-}
-=======
-}
-
-#if !defined (SIZE_MAX)
-#error "SIZE_MAX not defined! Please add a definition for this system!"
-#endif
-
-size_t int8_to_sizet(int8_t val)
-{
-    if (val < 0)
-    {
-        return 0;
-    }
-    #if defined(SIZE_MAX) && defined (INT8_MAX) && SIZE_MAX >= INT8_MAX
-    else
-    {
-        return C_CAST(size_t, val);
-    }
-    #else //SIZE_MAX < INT8_MAX
-    else if (val <= SIZE_MAX)
-    {
-        return C_CAST(size_t, val);
-    }
-    else
-    {
-        return SIZE_MAX;
-    }
-    #endif
-}
-
-size_t uint8_to_sizet(uint8_t val)
-{
-    #if defined(SIZE_MAX) && defined (UINT8_MAX) && SIZE_MAX >= UINT8_MAX
-        return C_CAST(size_t, val);
-    #else //SIZE_MAX < UINT8_MAX
-        if (val <= SIZE_MAX)
-        {
-            return val;
-        }
-        else
-        {
-            return SIZE_MAX;
-        }
-    #endif
-}
-
-size_t int16_to_sizet(int16_t val)
-{
-    if (val < 0)
-    {
-        return 0;
-    }
-    #if defined(SIZE_MAX) && defined (INT16_MAX) && SIZE_MAX >= INT16_MAX
-    else
-    {
-        return C_CAST(size_t, val);
-    }
-    #else //SIZE_MAX < INT8_MAX
-    else if (val <= SIZE_MAX)
-    {
-        return C_CAST(size_t, val);
-    }
-    else
-    {
-        return SIZE_MAX;
-    }
-    #endif
-}
-
-size_t uint16_to_sizet(uint16_t val)
-{
-    #if defined(SIZE_MAX) && defined (UINT16_MAX) && SIZE_MAX >= UINT16_MAX
-        return C_CAST(size_t, val);
-    #else //SIZE_MAX < UINT16_MAX
-    if (val <= SIZE_MAX)
-    {
-        return C_CAST(size_t, val);
-    }
-    else
-    {
-        return SIZE_MAX;
-    }
-    #endif
-}
-
-size_t int32_to_sizet(int32_t val)
-{
-    if (val < 0)
-    {
-        return 0;
-    }
-    #if defined(SIZE_MAX) && defined (INT32_MAX) && SIZE_MAX >= INT32_MAX
-    else
-    {
-        return C_CAST(size_t, val);
-    }
-    #else //SIZE_MAX < INT32_MAX
-    else if (C_CAST(uint32_t, val) <= SIZE_MAX)
-    {
-        return C_CAST(size_t, val);
-    }
-    else
-    {
-        return SIZE_MAX;
-    }
-    #endif
-}
-
-size_t uint32_to_sizet(uint32_t val)
-{
-    #if defined(SIZE_MAX) && defined (UINT32_MAX) && SIZE_MAX >= UINT32_MAX
-        return C_CAST(size_t, val);
-    #else //SIZE_MAX < UINT32_MAX
-    if (val <= SIZE_MAX)
-    {
-        return C_CAST(size_t, val);
-    }
-    else
-    {
-        return SIZE_MAX;
-    }
-    #endif
-}
-
-size_t int64_to_sizet(int64_t val)
-{
-    if (val < 0)
-    {
-        return 0;
-    }
-    #if defined(SIZE_MAX) && defined (INT64_MAX) && SIZE_MAX >= INT64_MAX
-    else
-    {
-        return C_CAST(size_t, val);
-    }
-    #else //SIZE_MAX < INT64_MAX
-    else if (C_CAST(uint64_t, val) <= SIZE_MAX)
-    {
-        return C_CAST(size_t, val);
-    }
-    else
-    {
-        return SIZE_MAX;
-    }
-    #endif
-}
-
-size_t uint64_to_sizet(uint64_t val)
-{
-    #if defined(SIZE_MAX) && defined (UINT64_MAX) && SIZE_MAX >= UINT64_MAX
-        return C_CAST(size_t, val);
-    #else //SIZE_MAX < UINT64_MAX
-    if (val <= SIZE_MAX)
-    {
-        return C_CAST(size_t, val);
-    }
-    else
-    {
-        return SIZE_MAX;
-    }
-    #endif
-}
-
-size_t char_to_sizet(char val)
-{
-    #if defined (CHAR_MIN) && CHAR_MIN < 0
-    if (val < 0)
-    {
-        return 0;
-    }
-    #endif //CHAR_MIN < 0
-    #if defined(SIZE_MAX) && defined (CHAR_MAX) && SIZE_MAX >= CHAR_MAX
-    {
-        return C_CAST(size_t, val);
-    }
-    #else //SIZE_MAX < CHAR_MAX
-    if (val <= SIZE_MAX)
-    {
-        return C_CAST(size_t, val);
-    }
-    else
-    {
-        return SIZE_MAX;
-    }
-    #endif
-}
-
-size_t uchar_to_sizet(unsigned char val)
-{
-    #if defined(SIZE_MAX) && defined (UCHAR_MAX) && SIZE_MAX >= UCHAR_MAX
-        return C_CAST(size_t, val);
-    #else //SIZE_MAX < UCHAR_MAX
-        if (val <= SIZE_MAX)
-        {
-            return val;
-        }
-        else
-        {
-            return SIZE_MAX;
-        }
-    #endif
-}
-
-size_t short_to_sizet(short val)
-{
-    if (val < 0)
-    {
-        return 0;
-    }
-    #if defined(SIZE_MAX) && defined (SHRT_MAX) && SIZE_MAX >= SHRT_MAX
-    else
-    {
-        return C_CAST(size_t, val);
-    }
-    #else //SIZE_MAX < SHRT_MAX
-    else if (val <= SIZE_MAX)
-    {
-        return C_CAST(size_t, val);
-    }
-    else
-    {
-        return SIZE_MAX;
-    }
-    #endif
-}
-
-size_t ushort_to_sizet(unsigned short val)
-{
-    #if defined(SIZE_MAX) && defined (USHRT_MAX) && SIZE_MAX >= USHRT_MAX
-        return C_CAST(size_t, val);
-    #else //SIZE_MAX < USHRT_MAX
-    if (val <= SIZE_MAX)
-    {
-        return C_CAST(size_t, val);
-    }
-    else
-    {
-        return SIZE_MAX;
-    }
-    #endif
-}
-
-size_t int_to_sizet(int val)
-{
-    if (val < 0)
-    {
-        return 0;
-    }
-    #if defined(SIZE_MAX) && defined (INT_MAX) && SIZE_MAX >= INT_MAX
-    else
-    {
-        return C_CAST(size_t, val);
-    }
-    #else //SIZE_MAX < INT_MAX
-    else if (C_CAST(unsigned int, val) <= SIZE_MAX)
-    {
-        return C_CAST(size_t, val);
-    }
-    else
-    {
-        return SIZE_MAX;
-    }
-    #endif
-}
-
-size_t uint_to_sizet(unsigned int val)
-{
-    #if defined(SIZE_MAX) && defined (UINT_MAX) && SIZE_MAX >= UINT_MAX
-        return C_CAST(size_t, val);
-    #else //SIZE_MAX < UINT_MAX
-    if (val <= SIZE_MAX)
-    {
-        return C_CAST(size_t, val);
-    }
-    else
-    {
-        return SIZE_MAX;
-    }
-    #endif
-}
-
-size_t long_to_sizet(long val)
-{
-    if (val < 0)
-    {
-        return 0;
-    }
-    #if defined(SIZE_MAX) && defined (LONG_MAX) && SIZE_MAX >= LONG_MAX
-    else
-    {
-        return C_CAST(size_t, val);
-    }
-    #else //SIZE_MAX < LONG_MAX
-    else if (C_CAST(unsigned long, val) <= SIZE_MAX)
-    {
-        return C_CAST(size_t, val);
-    }
-    else
-    {
-        return SIZE_MAX;
-    }
-    #endif
-}
-
-size_t ulong_to_sizet(unsigned long val)
-{
-    #if defined(SIZE_MAX) && defined (ULONG_MAX) && SIZE_MAX >= ULONG_MAX
-        return C_CAST(size_t, val);
-    #else //SIZE_MAX < ULONG_MAX
-    if (val <= SIZE_MAX)
-    {
-        return val;
-    }
-    else
-    {
-        return SIZE_MAX;
-    }
-    #endif
-}
-
-size_t longlong_to_sizet(long long val)
-{
-    if (val < 0)
-    {
-        return 0;
-    }
-    #if defined(SIZE_MAX) && defined (LLONG_MAX) && SIZE_MAX >= LLONG_MAX
-    else
-    {
-        return C_CAST(size_t, val);
-    }
-    #else //SIZE_MAX < LLONG_MAX
-    else if (C_CAST(unsigned long long, val) <= SIZE_MAX)
-    {
-        return C_CAST(size_t, val);
-    }
-    else
-    {
-        return SIZE_MAX;
-    }
-    #endif
-}
-
-size_t ulonglong_to_sizet(unsigned long long val)
-{
-    #if defined(SIZE_MAX) && defined (ULLONG_MAX) && SIZE_MAX >= ULLONG_MAX
-        return C_CAST(size_t, val);
-    #else //SIZE_MAX < ULLONG_MAX
-    if (val <= SIZE_MAX)
-    {
-        return C_CAST(size_t, val);
-    }
-    else
-    {
-        return SIZE_MAX;
-    }
-    #endif
-}
-
-
-bool is_size_t_max(size_t val)
-{
-    if (val == SIZE_MAX)
-    {
-        return true;
-    }
-    else
-    {
-        return false;
-    }
-}
-
-#if !defined (__STDC_ALLOC_LIB__) && !defined _POSIX_VERSION || (!defined (POSIX_2008))
-//getdelim and getline are not available, so define them ourselves for our own use
-
-ssize_t getdelim(char** M_RESTRICT lineptr, size_t* M_RESTRICT n, int delimiter, FILE* stream)
-{
-    char* currentptr = NULL;
-    char* endptr = NULL;
-    if (lineptr == NULL || n == NULL || stream == NULL)
-    {
-        errno = EINVAL;
-        return -1;
-    }
-    if (*lineptr == NULL || *n == 0)
-    {
-        *n = BUFSIZ;
-        *lineptr = C_CAST(char*, malloc(*n));
-        if (NULL == *lineptr)
-        {
-            errno = ENOMEM;
-            return -1;
-        }
-    }
-    currentptr = *lineptr;
-    endptr = *lineptr + *n;
-    //read using fgetc until delimiter is encountered in the stream or end of the stream is reached
-    do
-    {
-        int c = fgetc(stream);
-        if (c == EOF)
-        {
-            //hit end of the stream.
-            if (feof(stream))
-            {
-                ssize_t numchars = C_CAST(ssize_t, C_CAST(intptr_t, currentptr) - C_CAST(intptr_t, *lineptr));
-                if (numchars > 0)
-                {
-                    //read all the characters in the stream to the end.
-                    //set NULL terminator and return how many chars were written
-                    currentptr += 1;
-                    *currentptr = '\0';
-                    return numchars;
-                }
-            }
-            //errno value???
-            return -1;
-        }
-        //add to the stream
-        *currentptr = C_CAST(char, c);//This cast is necessary to stop a warning. C is an int so that EOF can be defined.
-        currentptr += 1;
-        //check if we got the delimiter
-        if (c == delimiter)
-        {
-            *currentptr = '\0';
-            //calculate how may characters were read and return that value
-            return C_CAST(ssize_t, C_CAST(intptr_t, currentptr) - C_CAST(intptr_t, *lineptr));
-        }
-        //check if writing next two characters will overflow the buffer (next char + null terminator if needed)
-        if (C_CAST(intptr_t, currentptr) + 2 >= C_CAST(intptr_t, endptr))
-        {
-            //reallocate. Simple method is to double the current buffer size
-            char* temp = NULL;
-            size_t newsize = *n * 2;
-            ssize_t numchars = C_CAST(ssize_t, C_CAST(intptr_t, currentptr) - C_CAST(intptr_t, *lineptr));
-#if defined (SSIZE_MAX)
-            if (newsize > SSIZE_MAX)
-            {
-                errno = EOVERFLOW;
-                return -1;
-            }
-#endif //SSIZE_MAX
-            temp = realloc(*lineptr, newsize);
-            if (temp == NULL)
-            {
-                errno = ENOMEM;
-                return -1;
-            }
-            *lineptr = temp;
-            *n = newsize;
-            currentptr = *lineptr + numchars;
-            endptr = *lineptr + *n;
-        }
-    } while (1);
-}
-
-ssize_t getline(char** lineptr, size_t* n, FILE* stream)
-{
-    return getdelim(lineptr, n, '\n', stream);
-}
-
-#endif //__STDC_ALLOC_LIB__
->>>>>>> 4f9d7a93
+}